--- conflicted
+++ resolved
@@ -168,9 +168,6 @@
 
         Trade.session.flush()
 
-<<<<<<< HEAD
-    def _refresh_active_whitelist(self, trades: List[Trade] = []) -> List[str]:
-=======
     def process_stopped(self) -> None:
         """
         Close all orders that were left open
@@ -178,8 +175,7 @@
         if self.config['cancel_open_orders_on_exit']:
             self.cancel_all_open_orders()
 
-    def _refresh_whitelist(self, trades: List[Trade] = []) -> List[str]:
->>>>>>> 15ef6df9
+    def _refresh_active_whitelist(self, trades: List[Trade] = []) -> List[str]:
         """
         Refresh active whitelist from pairlist or edge and extend it with
         pairs that have open trades.
