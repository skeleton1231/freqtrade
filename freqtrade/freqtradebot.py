--- conflicted
+++ resolved
@@ -330,16 +330,11 @@
             if trade.is_open and not trade.fee_updated(trade.enter_side):
                 order = trade.select_order(trade.enter_side, False)
                 if order:
-<<<<<<< HEAD
                     logger.info(
                         f"Updating {trade.enter_side}-fee on trade {trade}"
                         f"for order {order.order_id}."
                     )
-                    self.update_trade_state(trade, order.order_id)
-=======
-                    logger.info(f"Updating buy-fee on trade {trade} for order {order.order_id}.")
                     self.update_trade_state(trade, order.order_id, send_msg=False)
->>>>>>> c1fed8a0
 
     def handle_insufficient_funds(self, trade: Trade):
         """
@@ -360,14 +355,9 @@
         logger.info(f"Trying to reupdate {trade.enter_side} fees for {trade}")
         order = trade.select_order(trade.enter_side, False)
         if order:
-<<<<<<< HEAD
             logger.info(
                 f"Updating {trade.enter_side}-fee on trade {trade} for order {order.order_id}.")
-            self.update_trade_state(trade, order.order_id)
-=======
-            logger.info(f"Updating buy-fee on trade {trade} for order {order.order_id}.")
             self.update_trade_state(trade, order.order_id, send_msg=False)
->>>>>>> c1fed8a0
 
     def refind_lost_order(self, trade):
         """
@@ -773,16 +763,16 @@
         """
         Sends rpc notification when a entry order occurred.
         """
+        if fill:
+            msg_type = RPCMessageType.SHORT_FILL if trade.is_short else RPCMessageType.BUY_FILL
+        else:
+            msg_type = RPCMessageType.SHORT if trade.is_short else RPCMessageType.BUY
+
         msg = {
             'trade_id': trade.id,
-<<<<<<< HEAD
-            'type': RPCMessageType.SHORT if trade.is_short else RPCMessageType.BUY,
+            'type': msg_type,
             'buy_tag': trade.enter_tag,
             'enter_tag': trade.enter_tag,
-=======
-            'type': RPCMessageType.BUY_FILL if fill else RPCMessageType.BUY,
-            'buy_tag': trade.buy_tag,
->>>>>>> c1fed8a0
             'exchange': self.exchange.name.capitalize(),
             'pair': trade.pair,
             'limit': trade.open_rate,  # Deprecated (?)
@@ -826,27 +816,6 @@
         # Send the message
         self.rpc.send_msg(msg)
 
-<<<<<<< HEAD
-    def _notify_enter_fill(self, trade: Trade) -> None:
-        msg_type = RPCMessageType.SHORT_FILL if trade.is_short else RPCMessageType.BUY_FILL
-        msg = {
-            'trade_id': trade.id,
-            'type': msg_type,
-            'buy_tag': trade.enter_tag,
-            'enter_tag': trade.enter_tag,
-            'exchange': self.exchange.name.capitalize(),
-            'pair': trade.pair,
-            'open_rate': trade.open_rate,
-            'stake_amount': trade.stake_amount,
-            'stake_currency': self.config['stake_currency'],
-            'fiat_currency': self.config.get('fiat_display_currency', None),
-            'amount': trade.amount,
-            'open_date': trade.open_date,
-        }
-        self.rpc.send_msg(msg)
-
-=======
->>>>>>> c1fed8a0
 #
 # SELL / exit positions / close trades logic and methods
 #
