# pragma pylint: disable=W0603
"""
Cryptocurrency Exchanges support
"""

import asyncio
import inspect
import logging
import signal
from collections.abc import Coroutine
from copy import deepcopy
from datetime import datetime, timedelta, timezone
from math import floor, isnan
from threading import Lock
from typing import Any, Literal, TypeGuard

import ccxt
import ccxt.pro as ccxt_pro
from cachetools import TTLCache
from ccxt import TICK_SIZE
from dateutil import parser
from pandas import DataFrame, concat

from freqtrade.constants import (
    DEFAULT_AMOUNT_RESERVE_PERCENT,
    DEFAULT_TRADES_COLUMNS,
    NON_OPEN_EXCHANGE_STATES,
    BidAsk,
    BuySell,
    Config,
    EntryExit,
    ExchangeConfig,
    ListPairsWithTimeframes,
    MakerTaker,
    OBLiteral,
    PairWithTimeframe,
)
from freqtrade.data.converter import (
    clean_ohlcv_dataframe,
    ohlcv_to_dataframe,
    trades_df_remove_duplicates,
    trades_dict_to_list,
    trades_list_to_df,
)
from freqtrade.enums import (
    OPTIMIZE_MODES,
    TRADE_MODES,
    CandleType,
    MarginMode,
    PriceType,
    RunMode,
    TradingMode,
)
from freqtrade.exceptions import (
    ConfigurationError,
    DDosProtection,
    ExchangeError,
    InsufficientFundsError,
    InvalidOrderException,
    OperationalException,
    PricingError,
    RetryableOrderError,
    TemporaryError,
)
from freqtrade.exchange.common import (
    API_FETCH_ORDER_RETRY_COUNT,
    remove_exchange_credentials,
    retrier,
    retrier_async,
)
from freqtrade.exchange.exchange_types import (
    CcxtBalances,
    CcxtOrder,
    CcxtPosition,
    FtHas,
    OHLCVResponse,
    OrderBook,
    Ticker,
    Tickers,
)
from freqtrade.exchange.exchange_utils import (
    ROUND,
    ROUND_DOWN,
    ROUND_UP,
    amount_to_contract_precision,
    amount_to_contracts,
    amount_to_precision,
    contracts_to_amount,
    date_minus_candles,
    is_exchange_known_ccxt,
    market_is_active,
    price_to_precision,
)
from freqtrade.exchange.exchange_utils_timeframe import (
    timeframe_to_minutes,
    timeframe_to_msecs,
    timeframe_to_next_date,
    timeframe_to_prev_date,
    timeframe_to_seconds,
)
from freqtrade.exchange.exchange_ws import ExchangeWS
from freqtrade.misc import (
    chunks,
    deep_merge_dicts,
    file_dump_json,
    file_load_json,
    safe_value_fallback2,
)
from freqtrade.util import dt_from_ts, dt_now
from freqtrade.util.datetime_helpers import dt_humanize_delta, dt_ts, format_ms_time
from freqtrade.util.periodic_cache import PeriodicCache


logger = logging.getLogger(__name__)


class Exchange:
    # Parameters to add directly to buy/sell calls (like agreeing to trading agreement)
    _params: dict = {}

    # Additional parameters - added to the ccxt object
    _ccxt_params: dict = {}

    # Dict to specify which options each exchange implements
    # This defines defaults, which can be selectively overridden by subclasses using _ft_has
    # or by specifying them in the configuration.
    _ft_has_default: FtHas = {
        "stoploss_on_exchange": False,
        "stop_price_param": "stopLossPrice",  # Used for stoploss_on_exchange request
        "stop_price_prop": "stopLossPrice",  # Used for stoploss_on_exchange response parsing
        "stoploss_order_types": {},
        "order_time_in_force": ["GTC"],
        "ohlcv_params": {},
        "ohlcv_candle_limit": 500,
        "ohlcv_has_history": True,  # Some exchanges (Kraken) don't provide history via ohlcv
        "ohlcv_partial_candle": True,
        "ohlcv_require_since": False,
        # Check https://github.com/ccxt/ccxt/issues/10767 for removal of ohlcv_volume_currency
        "ohlcv_volume_currency": "base",  # "base" or "quote"
        "tickers_have_quoteVolume": True,
        "tickers_have_percentage": True,
        "tickers_have_bid_ask": True,  # bid / ask empty for fetch_tickers
        "tickers_have_price": True,
        "trades_limit": 1000,  # Limit for 1 call to fetch_trades
        "trades_pagination": "time",  # Possible are "time" or "id"
        "trades_pagination_arg": "since",
        "trades_has_history": False,
        "l2_limit_range": None,
        "l2_limit_range_required": True,  # Allow Empty L2 limit (kucoin)
        "mark_ohlcv_price": "mark",
        "mark_ohlcv_timeframe": "8h",
        "funding_fee_timeframe": "8h",
        "ccxt_futures_name": "swap",
        "needs_trading_fees": False,  # use fetch_trading_fees to cache fees
        "order_props_in_contracts": ["amount", "filled", "remaining"],
        # Override createMarketBuyOrderRequiresPrice where ccxt has it wrong
        "marketOrderRequiresPrice": False,
        "exchange_has_overrides": {},  # Dictionary overriding ccxt's "has".
        # Expected to be in the format {"fetchOHLCV": True} or {"fetchOHLCV": False}
        "ws_enabled": False,  # Set to true for exchanges with tested websocket support
    }
    _ft_has: FtHas = {}
    _ft_has_futures: FtHas = {}

    _supported_trading_mode_margin_pairs: list[tuple[TradingMode, MarginMode]] = [
        # TradingMode.SPOT always supported and not required in this list
    ]

    def __init__(
        self,
        config: Config,
        *,
        exchange_config: ExchangeConfig | None = None,
        validate: bool = True,
        load_leverage_tiers: bool = False,
    ) -> None:
        """
        Initializes this module with the given config,
        it does basic validation whether the specified exchange and pairs are valid.
        :return: None
        """
        self._api: ccxt.Exchange
        self._api_async: ccxt_pro.Exchange
        self._ws_async: ccxt_pro.Exchange = None
        self._exchange_ws: ExchangeWS | None = None
        self._markets: dict = {}
        self._trading_fees: dict[str, Any] = {}
        self._leverage_tiers: dict[str, list[dict]] = {}
        # Lock event loop. This is necessary to avoid race-conditions when using force* commands
        # Due to funding fee fetching.
        self._loop_lock = Lock()
        self.loop = self._init_async_loop()
        self._config: Config = {}

        self._config.update(config)

        # Holds last candle refreshed time of each pair
        self._pairs_last_refresh_time: dict[PairWithTimeframe, int] = {}
        # Timestamp of last markets refresh
        self._last_markets_refresh: int = 0

        # Cache for 10 minutes ...
        self._cache_lock = Lock()
        self._fetch_tickers_cache: TTLCache = TTLCache(maxsize=2, ttl=60 * 10)
        # Cache values for 300 to avoid frequent polling of the exchange for prices
        # Caching only applies to RPC methods, so prices for open trades are still
        # refreshed once every iteration.
        # Shouldn't be too high either, as it'll freeze UI updates in case of open orders.
        self._exit_rate_cache: TTLCache = TTLCache(maxsize=100, ttl=300)
        self._entry_rate_cache: TTLCache = TTLCache(maxsize=100, ttl=300)

        # Holds candles
        self._klines: dict[PairWithTimeframe, DataFrame] = {}
        self._expiring_candle_cache: dict[tuple[str, int], PeriodicCache] = {}

        # Holds public_trades
        self._trades: dict[PairWithTimeframe, DataFrame] = {}

        # Holds all open sell orders for dry_run
        self._dry_run_open_orders: dict[str, Any] = {}

        if config["dry_run"]:
            logger.info("Instance is running with dry_run enabled")
        logger.info(f"Using CCXT {ccxt.__version__}")
        exchange_conf: dict[str, Any] = exchange_config if exchange_config else config["exchange"]
        remove_exchange_credentials(exchange_conf, config.get("dry_run", False))
        self.log_responses = exchange_conf.get("log_responses", False)

        # Leverage properties
        self.trading_mode: TradingMode = config.get("trading_mode", TradingMode.SPOT)
        self.margin_mode: MarginMode = (
            MarginMode(config.get("margin_mode")) if config.get("margin_mode") else MarginMode.NONE
        )
        self.liquidation_buffer = config.get("liquidation_buffer", 0.05)

        # Deep merge ft_has with default ft_has options
        self._ft_has = deep_merge_dicts(self._ft_has, deepcopy(self._ft_has_default))
        if self.trading_mode == TradingMode.FUTURES:
            self._ft_has = deep_merge_dicts(self._ft_has_futures, self._ft_has)
        if exchange_conf.get("_ft_has_params"):
            self._ft_has = deep_merge_dicts(exchange_conf.get("_ft_has_params"), self._ft_has)
            logger.info("Overriding exchange._ft_has with config params, result: %s", self._ft_has)

        # Assign this directly for easy access
        self._ohlcv_partial_candle = self._ft_has["ohlcv_partial_candle"]

        self._max_trades_limit = self._ft_has["trades_limit"]

        self._trades_pagination = self._ft_has["trades_pagination"]
        self._trades_pagination_arg = self._ft_has["trades_pagination_arg"]

        # Initialize ccxt objects
        ccxt_config = self._ccxt_config
        ccxt_config = deep_merge_dicts(exchange_conf.get("ccxt_config", {}), ccxt_config)
        ccxt_config = deep_merge_dicts(exchange_conf.get("ccxt_sync_config", {}), ccxt_config)

        self._api = self._init_ccxt(exchange_conf, True, ccxt_config)

        ccxt_async_config = self._ccxt_config
        ccxt_async_config = deep_merge_dicts(
            exchange_conf.get("ccxt_config", {}), ccxt_async_config
        )
        ccxt_async_config = deep_merge_dicts(
            exchange_conf.get("ccxt_async_config", {}), ccxt_async_config
        )
        self._api_async = self._init_ccxt(exchange_conf, False, ccxt_async_config)
        self._has_watch_ohlcv = self.exchange_has("watchOHLCV") and self._ft_has["ws_enabled"]
        if (
            self._config["runmode"] in TRADE_MODES
            and exchange_conf.get("enable_ws", True)
            and self._has_watch_ohlcv
        ):
            self._ws_async = self._init_ccxt(exchange_conf, False, ccxt_async_config)
            self._exchange_ws = ExchangeWS(self._config, self._ws_async)

        logger.info(f'Using Exchange "{self.name}"')
        self.required_candle_call_count = 1
        if validate:
            # Initial markets load
            self.reload_markets(True, load_leverage_tiers=False)
            self.validate_config(config)
            self._startup_candle_count: int = config.get("startup_candle_count", 0)
            self.required_candle_call_count = self.validate_required_startup_candles(
                self._startup_candle_count, config.get("timeframe", "")
            )

        # Converts the interval provided in minutes in config to seconds
        self.markets_refresh_interval: int = (
            exchange_conf.get("markets_refresh_interval", 60) * 60 * 1000
        )

        if self.trading_mode != TradingMode.SPOT and load_leverage_tiers:
            self.fill_leverage_tiers()
        self.additional_exchange_init()

    def __del__(self):
        """
        Destructor - clean up async stuff
        """
        self.close()

    def close(self):
        if self._exchange_ws:
            self._exchange_ws.cleanup()
        logger.debug("Exchange object destroyed, closing async loop")
        if (
            getattr(self, "_api_async", None)
            and inspect.iscoroutinefunction(self._api_async.close)
            and self._api_async.session
        ):
            logger.debug("Closing async ccxt session.")
            self.loop.run_until_complete(self._api_async.close())
        if (
            self._ws_async
            and inspect.iscoroutinefunction(self._ws_async.close)
            and self._ws_async.session
        ):
            logger.debug("Closing ws ccxt session.")
            self.loop.run_until_complete(self._ws_async.close())

        if self.loop and not self.loop.is_closed():
            self.loop.close()

    def _init_async_loop(self) -> asyncio.AbstractEventLoop:
        loop = asyncio.new_event_loop()
        asyncio.set_event_loop(loop)
        return loop

    def validate_config(self, config: Config) -> None:
        # Check if timeframe is available
        self.validate_timeframes(config.get("timeframe"))

        # Check if all pairs are available
        self.validate_stakecurrency(config["stake_currency"])
        self.validate_ordertypes(config.get("order_types", {}))
        self.validate_order_time_in_force(config.get("order_time_in_force", {}))
        self.validate_trading_mode_and_margin_mode(self.trading_mode, self.margin_mode)
        self.validate_pricing(config["exit_pricing"])
        self.validate_pricing(config["entry_pricing"])
        self.validate_orderflow(config["exchange"])
        self.validate_freqai(config)

    def _init_ccxt(
        self, exchange_config: dict[str, Any], sync: bool, ccxt_kwargs: dict[str, Any]
    ) -> ccxt.Exchange:
        """
        Initialize ccxt with given config and return valid ccxt instance.
        """
        # Find matching class for the given exchange name
        name = exchange_config["name"]
        if sync:
            ccxt_module = ccxt
        else:
            ccxt_module = ccxt_pro
            if not is_exchange_known_ccxt(name, ccxt_module):
                # Fall back to async if pro doesn't support this exchange
                import ccxt.async_support as ccxt_async

                ccxt_module = ccxt_async

        if not is_exchange_known_ccxt(name, ccxt_module):
            raise OperationalException(f"Exchange {name} is not supported by ccxt")

        ex_config = {
            "apiKey": exchange_config.get(
                "api_key", exchange_config.get("apiKey", exchange_config.get("key"))
            ),
            "secret": exchange_config.get("secret"),
            "password": exchange_config.get("password"),
            "uid": exchange_config.get("uid", ""),
            "accountId": exchange_config.get("account_id", exchange_config.get("accountId", "")),
            # DEX attributes:
            "walletAddress": exchange_config.get(
                "wallet_address", exchange_config.get("walletAddress")
            ),
            "privateKey": exchange_config.get("private_key", exchange_config.get("privateKey")),
        }
        if ccxt_kwargs:
            logger.info("Applying additional ccxt config: %s", ccxt_kwargs)
        if self._ccxt_params:
            # Inject static options after the above output to not confuse users.
            ccxt_kwargs = deep_merge_dicts(self._ccxt_params, deepcopy(ccxt_kwargs))
        if ccxt_kwargs:
            ex_config.update(ccxt_kwargs)
        try:
            api = getattr(ccxt_module, name.lower())(ex_config)
        except (KeyError, AttributeError) as e:
            raise OperationalException(f"Exchange {name} is not supported") from e
        except ccxt.BaseError as e:
            raise OperationalException(f"Initialization of ccxt failed. Reason: {e}") from e

        return api

    @property
    def _ccxt_config(self) -> dict:
        # Parameters to add directly to ccxt sync/async initialization.
        if self.trading_mode == TradingMode.MARGIN:
            return {"options": {"defaultType": "margin"}}
        elif self.trading_mode == TradingMode.FUTURES:
            return {"options": {"defaultType": self._ft_has["ccxt_futures_name"]}}
        else:
            return {}

    @property
    def name(self) -> str:
        """exchange Name (from ccxt)"""
        return self._api.name

    @property
    def id(self) -> str:
        """exchange ccxt id"""
        return self._api.id

    @property
    def timeframes(self) -> list[str]:
        return list((self._api.timeframes or {}).keys())

    @property
    def markets(self) -> dict[str, Any]:
        """exchange ccxt markets"""
        if not self._markets:
            logger.info("Markets were not loaded. Loading them now..")
            self.reload_markets(True)
        return self._markets

    @property
    def precisionMode(self) -> int:
        """Exchange ccxt precisionMode"""
        return self._api.precisionMode

    @property
    def precision_mode_price(self) -> int:
        """
        Exchange ccxt precisionMode used for price
        Workaround for ccxt limitation to not have precisionMode for price
        if it differs for an exchange
        Might need to be updated if https://github.com/ccxt/ccxt/issues/20408 is fixed.
        """
        return self._api.precisionMode

    def additional_exchange_init(self) -> None:
        """
        Additional exchange initialization logic.
        .api will be available at this point.
        Must be overridden in child methods if required.
        """
        pass

    def _log_exchange_response(self, endpoint: str, response, *, add_info=None) -> None:
        """Log exchange responses"""
        if self.log_responses:
            add_info_str = "" if add_info is None else f" {add_info}: "
            logger.info(f"API {endpoint}: {add_info_str}{response}")

    def ohlcv_candle_limit(
        self, timeframe: str, candle_type: CandleType, since_ms: int | None = None
    ) -> int:
        """
        Exchange ohlcv candle limit
        Uses ohlcv_candle_limit_per_timeframe if the exchange has different limits
        per timeframe (e.g. bittrex), otherwise falls back to ohlcv_candle_limit
        TODO: this is most likely no longer needed since only bittrex needed this.
        :param timeframe: Timeframe to check
        :param candle_type: Candle-type
        :param since_ms: Starting timestamp
        :return: Candle limit as integer
        """
        return int(
            self._ft_has.get("ohlcv_candle_limit_per_timeframe", {}).get(
                timeframe, str(self._ft_has.get("ohlcv_candle_limit"))
            )
        )

    def get_markets(
        self,
        base_currencies: list[str] | None = None,
        quote_currencies: list[str] | None = None,
        spot_only: bool = False,
        margin_only: bool = False,
        futures_only: bool = False,
        tradable_only: bool = True,
        active_only: bool = False,
    ) -> dict[str, Any]:
        """
        Return exchange ccxt markets, filtered out by base currency and quote currency
        if this was requested in parameters.
        """
        markets = self.markets
        if not markets:
            raise OperationalException("Markets were not loaded.")

        if base_currencies:
            markets = {k: v for k, v in markets.items() if v["base"] in base_currencies}
        if quote_currencies:
            markets = {k: v for k, v in markets.items() if v["quote"] in quote_currencies}
        if tradable_only:
            markets = {k: v for k, v in markets.items() if self.market_is_tradable(v)}
        if spot_only:
            markets = {k: v for k, v in markets.items() if self.market_is_spot(v)}
        if margin_only:
            markets = {k: v for k, v in markets.items() if self.market_is_margin(v)}
        if futures_only:
            markets = {k: v for k, v in markets.items() if self.market_is_future(v)}
        if active_only:
            markets = {k: v for k, v in markets.items() if market_is_active(v)}
        return markets

    def get_quote_currencies(self) -> list[str]:
        """
        Return a list of supported quote currencies
        """
        markets = self.markets
        return sorted(set([x["quote"] for _, x in markets.items()]))

    def get_pair_quote_currency(self, pair: str) -> str:
        """Return a pair's quote currency (base/quote:settlement)"""
        return self.markets.get(pair, {}).get("quote", "")

    def get_pair_base_currency(self, pair: str) -> str:
        """Return a pair's base currency (base/quote:settlement)"""
        return self.markets.get(pair, {}).get("base", "")

    def market_is_future(self, market: dict[str, Any]) -> bool:
        return (
            market.get(self._ft_has["ccxt_futures_name"], False) is True
            and market.get("linear", False) is True
        )

    def market_is_spot(self, market: dict[str, Any]) -> bool:
        return market.get("spot", False) is True

    def market_is_margin(self, market: dict[str, Any]) -> bool:
        return market.get("margin", False) is True

    def market_is_tradable(self, market: dict[str, Any]) -> bool:
        """
        Check if the market symbol is tradable by Freqtrade.
        Ensures that Configured mode aligns to
        """
        return (
            market.get("quote", None) is not None
            and market.get("base", None) is not None
            and (
                self.precisionMode != TICK_SIZE
                # Too low precision will falsify calculations
                or market.get("precision", {}).get("price") > 1e-11
            )
            and (
                (self.trading_mode == TradingMode.SPOT and self.market_is_spot(market))
                or (self.trading_mode == TradingMode.MARGIN and self.market_is_margin(market))
                or (self.trading_mode == TradingMode.FUTURES and self.market_is_future(market))
            )
        )

    def klines(self, pair_interval: PairWithTimeframe, copy: bool = True) -> DataFrame:
        if pair_interval in self._klines:
            return self._klines[pair_interval].copy() if copy else self._klines[pair_interval]
        else:
            return DataFrame()

    def trades(self, pair_interval: PairWithTimeframe, copy: bool = True) -> DataFrame:
        if pair_interval in self._trades:
            if copy:
                return self._trades[pair_interval].copy()
            else:
                return self._trades[pair_interval]
        else:
            return DataFrame(columns=DEFAULT_TRADES_COLUMNS)

    def get_contract_size(self, pair: str) -> float | None:
        if self.trading_mode == TradingMode.FUTURES:
            market = self.markets.get(pair, {})
            contract_size: float = 1.0
            if not market:
                return None
            if market.get("contractSize") is not None:
                # ccxt has contractSize in markets as string
                contract_size = float(market["contractSize"])
            return contract_size
        else:
            return 1

    def _trades_contracts_to_amount(self, trades: list) -> list:
        if len(trades) > 0 and "symbol" in trades[0]:
            contract_size = self.get_contract_size(trades[0]["symbol"])
            if contract_size != 1:
                for trade in trades:
                    trade["amount"] = trade["amount"] * contract_size
        return trades

    def _order_contracts_to_amount(self, order: CcxtOrder) -> CcxtOrder:
        if "symbol" in order and order["symbol"] is not None:
            contract_size = self.get_contract_size(order["symbol"])
            if contract_size != 1:
                for prop in self._ft_has.get("order_props_in_contracts", []):
                    if prop in order and order[prop] is not None:
                        order[prop] = order[prop] * contract_size
        return order

    def _amount_to_contracts(self, pair: str, amount: float) -> float:
        contract_size = self.get_contract_size(pair)
        return amount_to_contracts(amount, contract_size)

    def _contracts_to_amount(self, pair: str, num_contracts: float) -> float:
        contract_size = self.get_contract_size(pair)
        return contracts_to_amount(num_contracts, contract_size)

    def amount_to_contract_precision(self, pair: str, amount: float) -> float:
        """
        Helper wrapper around amount_to_contract_precision
        """
        contract_size = self.get_contract_size(pair)

        return amount_to_contract_precision(
            amount, self.get_precision_amount(pair), self.precisionMode, contract_size
        )

    def ws_connection_reset(self):
        """
        called at regular intervals to reset the websocket connection
        """
        if self._exchange_ws:
            self._exchange_ws.reset_connections()

    async def _api_reload_markets(self, reload: bool = False) -> dict[str, Any]:
        try:
            return await self._api_async.load_markets(reload=reload, params={})
        except ccxt.DDoSProtection as e:
            raise DDosProtection(e) from e
        except (ccxt.OperationFailed, ccxt.ExchangeError) as e:
            raise TemporaryError(
                f"Error in reload_markets due to {e.__class__.__name__}. Message: {e}"
            ) from e
        except ccxt.BaseError as e:
            raise TemporaryError(e) from e

    def _load_async_markets(self, reload: bool = False) -> dict[str, Any]:
        try:
            markets = self.loop.run_until_complete(self._api_reload_markets(reload=reload))

            if isinstance(markets, Exception):
                raise markets
            return markets
        except asyncio.TimeoutError as e:
            logger.warning("Could not load markets. Reason: %s", e)
            raise TemporaryError from e

    def reload_markets(self, force: bool = False, *, load_leverage_tiers: bool = True) -> None:
        """
        Reload / Initialize markets both sync and async if refresh interval has passed

        """
        # Check whether markets have to be reloaded
        is_initial = self._last_markets_refresh == 0
        if (
            not force
            and self._last_markets_refresh > 0
            and (self._last_markets_refresh + self.markets_refresh_interval > dt_ts())
        ):
            return None
        logger.debug("Performing scheduled market reload..")
        try:
            # on initial load, we retry 3 times to ensure we get the markets
            retries: int = 3 if force else 0
            # Reload async markets, then assign them to sync api
            self._markets = retrier(self._load_async_markets, retries=retries)(reload=True)
            self._api.set_markets(self._api_async.markets, self._api_async.currencies)
            # Assign options array, as it contains some temporary information from the exchange.
            self._api.options = self._api_async.options
            if self._exchange_ws:
                # Set markets to avoid reloading on websocket api
                self._ws_async.set_markets(self._api.markets, self._api.currencies)
                self._ws_async.options = self._api.options
            self._last_markets_refresh = dt_ts()

            if is_initial and self._ft_has["needs_trading_fees"]:
                self._trading_fees = self.fetch_trading_fees()

            if load_leverage_tiers and self.trading_mode == TradingMode.FUTURES:
                self.fill_leverage_tiers()
        except (ccxt.BaseError, TemporaryError):
            logger.exception("Could not load markets.")

    def validate_stakecurrency(self, stake_currency: str) -> None:
        """
        Checks stake-currency against available currencies on the exchange.
        Only runs on startup. If markets have not been loaded, there's been a problem with
        the connection to the exchange.
        :param stake_currency: Stake-currency to validate
        :raise: OperationalException if stake-currency is not available.
        """
        if not self._markets:
            raise OperationalException(
                "Could not load markets, therefore cannot start. "
                "Please investigate the above error for more details."
            )
        quote_currencies = self.get_quote_currencies()
        if stake_currency not in quote_currencies:
            raise ConfigurationError(
                f"{stake_currency} is not available as stake on {self.name}. "
                f"Available currencies are: {', '.join(quote_currencies)}"
            )

    def get_valid_pair_combination(self, curr_1: str, curr_2: str) -> str:
        """
        Get valid pair combination of curr_1 and curr_2 by trying both combinations.
        """
        for pair in [f"{curr_1}/{curr_2}", f"{curr_2}/{curr_1}"]:
            if pair in self.markets and self.markets[pair].get("active"):
                return pair
        raise ValueError(f"Could not combine {curr_1} and {curr_2} to get a valid pair.")

    def validate_timeframes(self, timeframe: str | None) -> None:
        """
        Check if timeframe from config is a supported timeframe on the exchange
        """
        if not hasattr(self._api, "timeframes") or self._api.timeframes is None:
            # If timeframes attribute is missing (or is None), the exchange probably
            # has no fetchOHLCV method.
            # Therefore we also show that.
            raise OperationalException(
                f"The ccxt library does not provide the list of timeframes "
                f"for the exchange {self.name} and this exchange "
                f"is therefore not supported. ccxt fetchOHLCV: {self.exchange_has('fetchOHLCV')}"
            )

        if timeframe and (timeframe not in self.timeframes):
            raise ConfigurationError(
                f"Invalid timeframe '{timeframe}'. This exchange supports: {self.timeframes}"
            )

        if (
            timeframe
            and self._config["runmode"] != RunMode.UTIL_EXCHANGE
            and timeframe_to_minutes(timeframe) < 1
        ):
            raise ConfigurationError("Timeframes < 1m are currently not supported by Freqtrade.")

    def validate_ordertypes(self, order_types: dict) -> None:
        """
        Checks if order-types configured in strategy/config are supported
        """
        if any(v == "market" for k, v in order_types.items()):
            if not self.exchange_has("createMarketOrder"):
                raise ConfigurationError(f"Exchange {self.name} does not support market orders.")
        self.validate_stop_ordertypes(order_types)

    def validate_stop_ordertypes(self, order_types: dict) -> None:
        """
        Validate stoploss order types
        """
        if order_types.get("stoploss_on_exchange") and not self._ft_has.get(
            "stoploss_on_exchange", False
        ):
            raise ConfigurationError(f"On exchange stoploss is not supported for {self.name}.")
        if self.trading_mode == TradingMode.FUTURES:
            price_mapping = self._ft_has.get("stop_price_type_value_mapping", {}).keys()
            if (
                order_types.get("stoploss_on_exchange", False) is True
                and "stoploss_price_type" in order_types
                and order_types["stoploss_price_type"] not in price_mapping
            ):
                raise ConfigurationError(
                    f"On exchange stoploss price type is not supported for {self.name}."
                )

    def validate_pricing(self, pricing: dict) -> None:
        if pricing.get("use_order_book", False) and not self.exchange_has("fetchL2OrderBook"):
            raise ConfigurationError(f"Orderbook not available for {self.name}.")
        if not pricing.get("use_order_book", False) and (
            not self.exchange_has("fetchTicker") or not self._ft_has["tickers_have_price"]
        ):
            raise ConfigurationError(f"Ticker pricing not available for {self.name}.")

    def validate_order_time_in_force(self, order_time_in_force: dict) -> None:
        """
        Checks if order time in force configured in strategy/config are supported
        """
        if any(
            v.upper() not in self._ft_has["order_time_in_force"]
            for k, v in order_time_in_force.items()
        ):
            raise ConfigurationError(
                f"Time in force policies are not supported for {self.name} yet."
            )

    def validate_orderflow(self, exchange: dict) -> None:
        if exchange.get("use_public_trades", False) and (
            not self.exchange_has("fetchTrades") or not self._ft_has["trades_has_history"]
        ):
            raise ConfigurationError(
                f"Trade data not available for {self.name}. Can't use orderflow feature."
            )

    def validate_freqai(self, config: Config) -> None:
        freqai_enabled = config.get("freqai", {}).get("enabled", False)
        if freqai_enabled and not self._ft_has["ohlcv_has_history"]:
            raise ConfigurationError(
                f"Historic OHLCV data not available for {self.name}. Can't use freqAI."
            )

    def validate_required_startup_candles(self, startup_candles: int, timeframe: str) -> int:
        """
        Checks if required startup_candles is more than ohlcv_candle_limit().
        Requires a grace-period of 5 candles - so a startup-period up to 494 is allowed by default.
        """

        candle_limit = self.ohlcv_candle_limit(
            timeframe,
            self._config["candle_type_def"],
            dt_ts(date_minus_candles(timeframe, startup_candles)) if timeframe else None,
        )
        # Require one more candle - to account for the still open candle.
        candle_count = startup_candles + 1
        # Allow 5 calls to the exchange per pair
        required_candle_call_count = int(
            (candle_count / candle_limit) + (0 if candle_count % candle_limit == 0 else 1)
        )
        if self._ft_has["ohlcv_has_history"]:
            if required_candle_call_count > 5:
                # Only allow 5 calls per pair to somewhat limit the impact
                raise ConfigurationError(
                    f"This strategy requires {startup_candles} candles to start, "
                    "which is more than 5x "
                    f"the amount of candles {self.name} provides for {timeframe}."
                )
        elif required_candle_call_count > 1:
            raise ConfigurationError(
                f"This strategy requires {startup_candles} candles to start, which is more than "
                f"the amount of candles {self.name} provides for {timeframe}."
            )
        if required_candle_call_count > 1:
            logger.warning(
                f"Using {required_candle_call_count} calls to get OHLCV. "
                f"This can result in slower operations for the bot. Please check "
                f"if you really need {startup_candles} candles for your strategy"
            )
        return required_candle_call_count

    def validate_trading_mode_and_margin_mode(
        self,
        trading_mode: TradingMode,
        margin_mode: MarginMode | None,  # Only None when trading_mode = TradingMode.SPOT
    ):
        """
        Checks if freqtrade can perform trades using the configured
        trading mode(Margin, Futures) and MarginMode(Cross, Isolated)
        Throws OperationalException:
            If the trading_mode/margin_mode type are not supported by freqtrade on this exchange
        """
        if trading_mode != TradingMode.SPOT and (
            (trading_mode, margin_mode) not in self._supported_trading_mode_margin_pairs
        ):
            mm_value = margin_mode and margin_mode.value
            raise OperationalException(
                f"Freqtrade does not support {mm_value} {trading_mode} on {self.name}"
            )

    def get_option(self, param: str, default: Any | None = None) -> Any:
        """
        Get parameter value from _ft_has
        """
        return self._ft_has.get(param, default)

    def exchange_has(self, endpoint: str) -> bool:
        """
        Checks if exchange implements a specific API endpoint.
        Wrapper around ccxt 'has' attribute
        :param endpoint: Name of endpoint (e.g. 'fetchOHLCV', 'fetchTickers')
        :return: bool
        """
        if endpoint in self._ft_has.get("exchange_has_overrides", {}):
            return self._ft_has["exchange_has_overrides"][endpoint]
        return endpoint in self._api_async.has and self._api_async.has[endpoint]

    def get_precision_amount(self, pair: str) -> float | None:
        """
        Returns the amount precision of the exchange.
        :param pair: Pair to get precision for
        :return: precision for amount or None. Must be used in combination with precisionMode
        """
        return self.markets.get(pair, {}).get("precision", {}).get("amount", None)

    def get_precision_price(self, pair: str) -> float | None:
        """
        Returns the price precision of the exchange.
        :param pair: Pair to get precision for
        :return: precision for price or None. Must be used in combination with precisionMode
        """
        return self.markets.get(pair, {}).get("precision", {}).get("price", None)

    def amount_to_precision(self, pair: str, amount: float) -> float:
        """
        Returns the amount to buy or sell to a precision the Exchange accepts

        """
        return amount_to_precision(amount, self.get_precision_amount(pair), self.precisionMode)

    def price_to_precision(self, pair: str, price: float, *, rounding_mode: int = ROUND) -> float:
        """
        Returns the price rounded to the precision the Exchange accepts.
        The default price_rounding_mode in conf is ROUND.
        For stoploss calculations, must use ROUND_UP for longs, and ROUND_DOWN for shorts.
        """
        return price_to_precision(
            price,
            self.get_precision_price(pair),
            self.precision_mode_price,
            rounding_mode=rounding_mode,
        )

    def price_get_one_pip(self, pair: str, price: float) -> float:
        """
        Gets the "1 pip" value for this pair.
        Used in PriceFilter to calculate the 1pip movements.
        """
        precision = self.markets[pair]["precision"]["price"]
        if self.precisionMode == TICK_SIZE:
            return precision
        else:
            return 1 / pow(10, precision)

    def get_min_pair_stake_amount(
        self, pair: str, price: float, stoploss: float, leverage: float | None = 1.0
    ) -> float | None:
        return self._get_stake_amount_limit(pair, price, stoploss, "min", leverage)

    def get_max_pair_stake_amount(self, pair: str, price: float, leverage: float = 1.0) -> float:
        max_stake_amount = self._get_stake_amount_limit(pair, price, 0.0, "max", leverage)
        if max_stake_amount is None:
            # * Should never be executed
            raise OperationalException(
                f"{self.name}.get_max_pair_stake_amount should never set max_stake_amount to None"
            )
        return max_stake_amount

    def _get_stake_amount_limit(
        self,
        pair: str,
        price: float,
        stoploss: float,
        limit: Literal["min", "max"],
        leverage: float | None = 1.0,
    ) -> float | None:
        isMin = limit == "min"

        try:
            market = self.markets[pair]
        except KeyError:
            raise ValueError(f"Can't get market information for symbol {pair}")

        if isMin:
            # reserve some percent defined in config (5% default) + stoploss
            margin_reserve: float = 1.0 + self._config.get(
                "amount_reserve_percent", DEFAULT_AMOUNT_RESERVE_PERCENT
            )
            stoploss_reserve = margin_reserve / (1 - abs(stoploss)) if abs(stoploss) != 1 else 1.5
            # it should not be more than 50%
            stoploss_reserve = max(min(stoploss_reserve, 1.5), 1)
        else:
            margin_reserve = 1.0
            stoploss_reserve = 1.0

        stake_limits = []
        limits = market["limits"]
        if limits["cost"][limit] is not None:
            stake_limits.append(
                self._contracts_to_amount(pair, limits["cost"][limit]) * stoploss_reserve
            )

        if limits["amount"][limit] is not None:
            stake_limits.append(
                self._contracts_to_amount(pair, limits["amount"][limit]) * price * margin_reserve
            )

        if not stake_limits:
            return None if isMin else float("inf")

        # The value returned should satisfy both limits: for amount (base currency) and
        # for cost (quote, stake currency), so max() is used here.
        # See also #2575 at github.
        return self._get_stake_amount_considering_leverage(
            max(stake_limits) if isMin else min(stake_limits), leverage or 1.0
        )

    def _get_stake_amount_considering_leverage(self, stake_amount: float, leverage: float) -> float:
        """
        Takes the minimum stake amount for a pair with no leverage and returns the minimum
        stake amount when leverage is considered
        :param stake_amount: The stake amount for a pair before leverage is considered
        :param leverage: The amount of leverage being used on the current trade
        """
        return stake_amount / leverage

    # Dry-run methods

    def create_dry_run_order(
        self,
        pair: str,
        ordertype: str,
        side: BuySell,
        amount: float,
        rate: float,
        leverage: float,
        params: dict | None = None,
        stop_loss: bool = False,
    ) -> CcxtOrder:
        now = dt_now()
        order_id = f"dry_run_{side}_{pair}_{now.timestamp()}"
        # Rounding here must respect to contract sizes
        _amount = self._contracts_to_amount(
            pair, self.amount_to_precision(pair, self._amount_to_contracts(pair, amount))
        )
        dry_order: CcxtOrder = {
            "id": order_id,
            "symbol": pair,
            "price": rate,
            "average": rate,
            "amount": _amount,
            "cost": _amount * rate,
            "type": ordertype,
            "side": side,
            "filled": 0,
            "remaining": _amount,
            "datetime": now.strftime("%Y-%m-%dT%H:%M:%S.%fZ"),
            "timestamp": dt_ts(now),
            "status": "open",
            "fee": None,
            "info": {},
        }
        if stop_loss:
            dry_order["info"] = {"stopPrice": dry_order["price"]}
            dry_order[self._ft_has["stop_price_prop"]] = dry_order["price"]
            # Workaround to avoid filling stoploss orders immediately
            dry_order["ft_order_type"] = "stoploss"
        orderbook: OrderBook | None = None
        if self.exchange_has("fetchL2OrderBook"):
            orderbook = self.fetch_l2_order_book(pair, 20)
        if ordertype == "limit" and orderbook:
            # Allow a 1% price difference
            allowed_diff = 0.01
            if self._dry_is_price_crossed(pair, side, rate, orderbook, allowed_diff):
                logger.info(
                    f"Converted order {pair} to market order due to price {rate} crossing spread "
                    f"by more than {allowed_diff:.2%}."
                )
                dry_order["type"] = "market"

        if dry_order["type"] == "market" and not dry_order.get("ft_order_type"):
            # Update market order pricing
            average = self.get_dry_market_fill_price(pair, side, amount, rate, orderbook)
            dry_order.update(
                {
                    "average": average,
                    "filled": _amount,
                    "remaining": 0.0,
                    "status": "closed",
                    "cost": (_amount * average),
                }
            )
            # market orders will always incurr taker fees
            dry_order = self.add_dry_order_fee(pair, dry_order, "taker")

        dry_order = self.check_dry_limit_order_filled(
            dry_order, immediate=True, orderbook=orderbook
        )

        self._dry_run_open_orders[dry_order["id"]] = dry_order
        # Copy order and close it - so the returned order is open unless it's a market order
        return dry_order

    def add_dry_order_fee(
        self,
        pair: str,
        dry_order: CcxtOrder,
        taker_or_maker: MakerTaker,
    ) -> CcxtOrder:
        fee = self.get_fee(pair, taker_or_maker=taker_or_maker)
        dry_order.update(
            {
                "fee": {
                    "currency": self.get_pair_quote_currency(pair),
                    "cost": dry_order["cost"] * fee,
                    "rate": fee,
                }
            }
        )
        return dry_order

    def get_dry_market_fill_price(
        self, pair: str, side: str, amount: float, rate: float, orderbook: OrderBook | None
    ) -> float:
        """
        Get the market order fill price based on orderbook interpolation
        """
        if self.exchange_has("fetchL2OrderBook"):
            if not orderbook:
                orderbook = self.fetch_l2_order_book(pair, 20)
            ob_type: OBLiteral = "asks" if side == "buy" else "bids"
            slippage = 0.05
            max_slippage_val = rate * ((1 + slippage) if side == "buy" else (1 - slippage))

            remaining_amount = amount
            filled_value = 0.0
            book_entry_price = 0.0
            for book_entry in orderbook[ob_type]:
                book_entry_price = book_entry[0]
                book_entry_coin_volume = book_entry[1]
                if remaining_amount > 0:
                    if remaining_amount < book_entry_coin_volume:
                        # Orderbook at this slot bigger than remaining amount
                        filled_value += remaining_amount * book_entry_price
                        break
                    else:
                        filled_value += book_entry_coin_volume * book_entry_price
                    remaining_amount -= book_entry_coin_volume
                else:
                    break
            else:
                # If remaining_amount wasn't consumed completely (break was not called)
                filled_value += remaining_amount * book_entry_price
            forecast_avg_filled_price = max(filled_value, 0) / amount
            # Limit max. slippage to specified value
            if side == "buy":
                forecast_avg_filled_price = min(forecast_avg_filled_price, max_slippage_val)

            else:
                forecast_avg_filled_price = max(forecast_avg_filled_price, max_slippage_val)

            return self.price_to_precision(pair, forecast_avg_filled_price)

        return rate

    def _dry_is_price_crossed(
        self,
        pair: str,
        side: str,
        limit: float,
        orderbook: OrderBook | None = None,
        offset: float = 0.0,
    ) -> bool:
        if not self.exchange_has("fetchL2OrderBook"):
            return True
        if not orderbook:
            orderbook = self.fetch_l2_order_book(pair, 1)
        try:
            if side == "buy":
                price = orderbook["asks"][0][0]
                if limit * (1 - offset) >= price:
                    return True
            else:
                price = orderbook["bids"][0][0]
                if limit * (1 + offset) <= price:
                    return True
        except IndexError:
            # Ignore empty orderbooks when filling - can be filled with the next iteration.
            pass
        return False

    def check_dry_limit_order_filled(
        self, order: CcxtOrder, immediate: bool = False, orderbook: OrderBook | None = None
    ) -> CcxtOrder:
        """
        Check dry-run limit order fill and update fee (if it filled).
        """
        if (
            order["status"] != "closed"
            and order["type"] in ["limit"]
            and not order.get("ft_order_type")
        ):
            pair = order["symbol"]
            if self._dry_is_price_crossed(pair, order["side"], order["price"], orderbook):
                order.update(
                    {
                        "status": "closed",
                        "filled": order["amount"],
                        "remaining": 0,
                    }
                )

                self.add_dry_order_fee(
                    pair,
                    order,
                    "taker" if immediate else "maker",
                )

        return order

    def fetch_dry_run_order(self, order_id) -> CcxtOrder:
        """
        Return dry-run order
        Only call if running in dry-run mode.
        """
        try:
            order = self._dry_run_open_orders[order_id]
            order = self.check_dry_limit_order_filled(order)
            return order
        except KeyError as e:
            from freqtrade.persistence import Order

            order = Order.order_by_id(order_id)
            if order:
                ccxt_order = order.to_ccxt_object(self._ft_has["stop_price_prop"])
                self._dry_run_open_orders[order_id] = ccxt_order
                return ccxt_order
            # Gracefully handle errors with dry-run orders.
            raise InvalidOrderException(
                f"Tried to get an invalid dry-run-order (id: {order_id}). Message: {e}"
            ) from e

    # Order handling

    def _lev_prep(self, pair: str, leverage: float, side: BuySell, accept_fail: bool = False):
        if self.trading_mode != TradingMode.SPOT:
            self.set_margin_mode(pair, self.margin_mode, accept_fail)
            self._set_leverage(leverage, pair, accept_fail)

    def _get_params(
        self,
        side: BuySell,
        ordertype: str,
        leverage: float,
        reduceOnly: bool,
        time_in_force: str = "GTC",
    ) -> dict:
        params = self._params.copy()
        if time_in_force != "GTC" and ordertype != "market":
            params.update({"timeInForce": time_in_force.upper()})
        if reduceOnly:
            params.update({"reduceOnly": True})
        return params

    def _order_needs_price(self, side: BuySell, ordertype: str) -> bool:
        return (
            ordertype != "market"
            or (side == "buy" and self._api.options.get("createMarketBuyOrderRequiresPrice", False))
            or self._ft_has.get("marketOrderRequiresPrice", False)
        )

    def create_order(
        self,
        *,
        pair: str,
        ordertype: str,
        side: BuySell,
        amount: float,
        rate: float,
        leverage: float,
        reduceOnly: bool = False,
        time_in_force: str = "GTC",
    ) -> CcxtOrder:
        if self._config["dry_run"]:
            dry_order = self.create_dry_run_order(
                pair, ordertype, side, amount, self.price_to_precision(pair, rate), leverage
            )
            return dry_order

        params = self._get_params(side, ordertype, leverage, reduceOnly, time_in_force)

        try:
            # Set the precision for amount and price(rate) as accepted by the exchange
            amount = self.amount_to_precision(pair, self._amount_to_contracts(pair, amount))
            needs_price = self._order_needs_price(side, ordertype)
            rate_for_order = self.price_to_precision(pair, rate) if needs_price else None

            if not reduceOnly:
                self._lev_prep(pair, leverage, side)

            order = self._api.create_order(
                pair,
                ordertype,
                side,
                amount,
                rate_for_order,
                params,
            )
            if order.get("status") is None:
                # Map empty status to open.
                order["status"] = "open"

            if order.get("type") is None:
                order["type"] = ordertype

            self._log_exchange_response("create_order", order)
            order = self._order_contracts_to_amount(order)
            return order

        except ccxt.InsufficientFunds as e:
            raise InsufficientFundsError(
                f"Insufficient funds to create {ordertype} {side} order on market {pair}. "
                f"Tried to {side} amount {amount} at rate {rate}."
                f"Message: {e}"
            ) from e
        except ccxt.InvalidOrder as e:
            raise InvalidOrderException(
                f"Could not create {ordertype} {side} order on market {pair}. "
                f"Tried to {side} amount {amount} at rate {rate}. "
                f"Message: {e}"
            ) from e
        except ccxt.DDoSProtection as e:
            raise DDosProtection(e) from e
        except (ccxt.OperationFailed, ccxt.ExchangeError) as e:
            raise TemporaryError(
                f"Could not place {side} order due to {e.__class__.__name__}. Message: {e}"
            ) from e
        except ccxt.BaseError as e:
            raise OperationalException(e) from e

    def stoploss_adjust(self, stop_loss: float, order: CcxtOrder, side: str) -> bool:
        """
        Verify stop_loss against stoploss-order value (limit or price)
        Returns True if adjustment is necessary.
        """
        if not self._ft_has.get("stoploss_on_exchange"):
            raise OperationalException(f"stoploss is not implemented for {self.name}.")
        price_param = self._ft_has["stop_price_prop"]
        return order.get(price_param, None) is None or (
            (side == "sell" and stop_loss > float(order[price_param]))
            or (side == "buy" and stop_loss < float(order[price_param]))
        )

    def _get_stop_order_type(self, user_order_type) -> tuple[str, str]:
        available_order_Types: dict[str, str] = self._ft_has["stoploss_order_types"]

        if user_order_type in available_order_Types.keys():
            ordertype = available_order_Types[user_order_type]
        else:
            # Otherwise pick only one available
            ordertype = list(available_order_Types.values())[0]
            user_order_type = list(available_order_Types.keys())[0]
        return ordertype, user_order_type

    def _get_stop_limit_rate(self, stop_price: float, order_types: dict, side: str) -> float:
        # Limit price threshold: As limit price should always be below stop-price
        limit_price_pct = order_types.get("stoploss_on_exchange_limit_ratio", 0.99)
        if side == "sell":
            limit_rate = stop_price * limit_price_pct
        else:
            limit_rate = stop_price * (2 - limit_price_pct)

        bad_stop_price = (stop_price < limit_rate) if side == "sell" else (stop_price > limit_rate)
        # Ensure rate is less than stop price
        if bad_stop_price:
            # This can for example happen if the stop / liquidation price is set to 0
            # Which is possible if a market-order closes right away.
            # The InvalidOrderException will bubble up to exit_positions, where it will be
            # handled gracefully.
            raise InvalidOrderException(
                "In stoploss limit order, stop price should be more than limit price. "
                f"Stop price: {stop_price}, Limit price: {limit_rate}, "
                f"Limit Price pct: {limit_price_pct}"
            )
        return limit_rate

    def _get_stop_params(self, side: BuySell, ordertype: str, stop_price: float) -> dict:
        params = self._params.copy()
        # Verify if stopPrice works for your exchange, else configure stop_price_param
        params.update({self._ft_has["stop_price_param"]: stop_price})
        return params

    @retrier(retries=0)
    def create_stoploss(
        self,
        pair: str,
        amount: float,
        stop_price: float,
        order_types: dict,
        side: BuySell,
        leverage: float,
    ) -> CcxtOrder:
        """
        creates a stoploss order.
        requires `_ft_has['stoploss_order_types']` to be set as a dict mapping limit and market
            to the corresponding exchange type.

        The precise ordertype is determined by the order_types dict or exchange default.

        The exception below should never raise, since we disallow
        starting the bot in validate_ordertypes()

        This may work with a limited number of other exchanges, but correct working
            needs to be tested individually.
        WARNING: setting `stoploss_on_exchange` to True will NOT auto-enable stoploss on exchange.
            `stoploss_adjust` must still be implemented for this to work.
        """
        if not self._ft_has["stoploss_on_exchange"]:
            raise OperationalException(f"stoploss is not implemented for {self.name}.")

        user_order_type = order_types.get("stoploss", "market")
        ordertype, user_order_type = self._get_stop_order_type(user_order_type)
        round_mode = ROUND_DOWN if side == "buy" else ROUND_UP
        stop_price_norm = self.price_to_precision(pair, stop_price, rounding_mode=round_mode)
        limit_rate = None
        if user_order_type == "limit":
            limit_rate = self._get_stop_limit_rate(stop_price, order_types, side)
            limit_rate = self.price_to_precision(pair, limit_rate, rounding_mode=round_mode)

        if self._config["dry_run"]:
            dry_order = self.create_dry_run_order(
                pair,
                ordertype,
                side,
                amount,
                stop_price_norm,
                stop_loss=True,
                leverage=leverage,
            )
            return dry_order

        try:
            params = self._get_stop_params(
                side=side, ordertype=ordertype, stop_price=stop_price_norm
            )
            if self.trading_mode == TradingMode.FUTURES:
                params["reduceOnly"] = True
                if "stoploss_price_type" in order_types and "stop_price_type_field" in self._ft_has:
                    price_type = self._ft_has["stop_price_type_value_mapping"][
                        order_types.get("stoploss_price_type", PriceType.LAST)
                    ]
                    params[self._ft_has["stop_price_type_field"]] = price_type

            amount = self.amount_to_precision(pair, self._amount_to_contracts(pair, amount))

            self._lev_prep(pair, leverage, side, accept_fail=True)
            order = self._api.create_order(
                symbol=pair,
                type=ordertype,
                side=side,
                amount=amount,
                price=limit_rate,
                params=params,
            )
            self._log_exchange_response("create_stoploss_order", order)
            order = self._order_contracts_to_amount(order)
            logger.info(
                f"stoploss {user_order_type} order added for {pair}. "
                f"stop price: {stop_price}. limit: {limit_rate}"
            )
            return order
        except ccxt.InsufficientFunds as e:
            raise InsufficientFundsError(
                f"Insufficient funds to create {ordertype} {side} order on market {pair}. "
                f"Tried to {side} amount {amount} at rate {limit_rate} with "
                f"stop-price {stop_price_norm}. Message: {e}"
            ) from e
        except (ccxt.InvalidOrder, ccxt.BadRequest, ccxt.OperationRejected) as e:
            # Errors:
            # `Order would trigger immediately.`
            raise InvalidOrderException(
                f"Could not create {ordertype} {side} order on market {pair}. "
                f"Tried to {side} amount {amount} at rate {limit_rate} with "
                f"stop-price {stop_price_norm}. Message: {e}"
            ) from e
        except ccxt.DDoSProtection as e:
            raise DDosProtection(e) from e
        except (ccxt.OperationFailed, ccxt.ExchangeError) as e:
            raise TemporaryError(
                f"Could not place stoploss order due to {e.__class__.__name__}. Message: {e}"
            ) from e
        except ccxt.BaseError as e:
            raise OperationalException(e) from e

    def fetch_order_emulated(self, order_id: str, pair: str, params: dict) -> CcxtOrder:
        """
        Emulated fetch_order if the exchange doesn't support fetch_order, but requires separate
        calls for open and closed orders.
        """
        try:
            order = self._api.fetch_open_order(order_id, pair, params=params)
            self._log_exchange_response("fetch_open_order", order)
            order = self._order_contracts_to_amount(order)
            return order
        except ccxt.OrderNotFound:
            try:
                order = self._api.fetch_closed_order(order_id, pair, params=params)
                self._log_exchange_response("fetch_closed_order", order)
                order = self._order_contracts_to_amount(order)
                return order
            except ccxt.OrderNotFound as e:
                raise RetryableOrderError(
                    f"Order not found (pair: {pair} id: {order_id}). Message: {e}"
                ) from e
        except ccxt.InvalidOrder as e:
            raise InvalidOrderException(
                f"Tried to get an invalid order (pair: {pair} id: {order_id}). Message: {e}"
            ) from e
        except ccxt.DDoSProtection as e:
            raise DDosProtection(e) from e
        except (ccxt.OperationFailed, ccxt.ExchangeError) as e:
            raise TemporaryError(
                f"Could not get order due to {e.__class__.__name__}. Message: {e}"
            ) from e
        except ccxt.BaseError as e:
            raise OperationalException(e) from e

    @retrier(retries=API_FETCH_ORDER_RETRY_COUNT)
    def fetch_order(self, order_id: str, pair: str, params: dict | None = None) -> CcxtOrder:
        if self._config["dry_run"]:
            return self.fetch_dry_run_order(order_id)
        if params is None:
            params = {}
        try:
            if not self.exchange_has("fetchOrder"):
                return self.fetch_order_emulated(order_id, pair, params)
            order = self._api.fetch_order(order_id, pair, params=params)
            self._log_exchange_response("fetch_order", order)
            order = self._order_contracts_to_amount(order)
            return order
        except ccxt.OrderNotFound as e:
            raise RetryableOrderError(
                f"Order not found (pair: {pair} id: {order_id}). Message: {e}"
            ) from e
        except ccxt.InvalidOrder as e:
            raise InvalidOrderException(
                f"Tried to get an invalid order (pair: {pair} id: {order_id}). Message: {e}"
            ) from e
        except ccxt.DDoSProtection as e:
            raise DDosProtection(e) from e
        except (ccxt.OperationFailed, ccxt.ExchangeError) as e:
            raise TemporaryError(
                f"Could not get order due to {e.__class__.__name__}. Message: {e}"
            ) from e
        except ccxt.BaseError as e:
            raise OperationalException(e) from e

    def fetch_stoploss_order(
        self, order_id: str, pair: str, params: dict | None = None
    ) -> CcxtOrder:
        return self.fetch_order(order_id, pair, params)

    def fetch_order_or_stoploss_order(
        self, order_id: str, pair: str, stoploss_order: bool = False
    ) -> CcxtOrder:
        """
        Simple wrapper calling either fetch_order or fetch_stoploss_order depending on
        the stoploss_order parameter
        :param order_id: OrderId to fetch order
        :param pair: Pair corresponding to order_id
        :param stoploss_order: If true, uses fetch_stoploss_order, otherwise fetch_order.
        """
        if stoploss_order:
            return self.fetch_stoploss_order(order_id, pair)
        return self.fetch_order(order_id, pair)

    def check_order_canceled_empty(self, order: CcxtOrder) -> bool:
        """
        Verify if an order has been cancelled without being partially filled
        :param order: Order dict as returned from fetch_order()
        :return: True if order has been cancelled without being filled, False otherwise.
        """
        return order.get("status") in NON_OPEN_EXCHANGE_STATES and order.get("filled") == 0.0

    @retrier
    def cancel_order(self, order_id: str, pair: str, params: dict | None = None) -> dict[str, Any]:
        if self._config["dry_run"]:
            try:
                order = self.fetch_dry_run_order(order_id)

                order.update({"status": "canceled", "filled": 0.0, "remaining": order["amount"]})
                return order
            except InvalidOrderException:
                return {}

        if params is None:
            params = {}
        try:
            order = self._api.cancel_order(order_id, pair, params=params)
            self._log_exchange_response("cancel_order", order)
            order = self._order_contracts_to_amount(order)
            return order
        except ccxt.InvalidOrder as e:
            raise InvalidOrderException(f"Could not cancel order. Message: {e}") from e
        except ccxt.DDoSProtection as e:
            raise DDosProtection(e) from e
        except (ccxt.OperationFailed, ccxt.ExchangeError) as e:
            raise TemporaryError(
                f"Could not cancel order due to {e.__class__.__name__}. Message: {e}"
            ) from e
        except ccxt.BaseError as e:
            raise OperationalException(e) from e

    def cancel_stoploss_order(self, order_id: str, pair: str, params: dict | None = None) -> dict:
        return self.cancel_order(order_id, pair, params)

    def is_cancel_order_result_suitable(self, corder) -> TypeGuard[CcxtOrder]:
        if not isinstance(corder, dict):
            return False

        required = ("fee", "status", "amount")
        return all(corder.get(k, None) is not None for k in required)

    def cancel_order_with_result(self, order_id: str, pair: str, amount: float) -> CcxtOrder:
        """
        Cancel order returning a result.
        Creates a fake result if cancel order returns a non-usable result
        and fetch_order does not work (certain exchanges don't return cancelled orders)
        :param order_id: Orderid to cancel
        :param pair: Pair corresponding to order_id
        :param amount: Amount to use for fake response
        :return: Result from either cancel_order if usable, or fetch_order
        """
        try:
            corder = self.cancel_order(order_id, pair)
            if self.is_cancel_order_result_suitable(corder):
                return corder
        except InvalidOrderException:
            logger.warning(f"Could not cancel order {order_id} for {pair}.")
        try:
            order = self.fetch_order(order_id, pair)
        except InvalidOrderException:
            logger.warning(f"Could not fetch cancelled order {order_id}.")
            order = {
                "id": order_id,
                "status": "canceled",
                "amount": amount,
                "filled": 0.0,
                "fee": {},
                "info": {},
            }

        return order

    def cancel_stoploss_order_with_result(
        self, order_id: str, pair: str, amount: float
    ) -> CcxtOrder:
        """
        Cancel stoploss order returning a result.
        Creates a fake result if cancel order returns a non-usable result
        and fetch_order does not work (certain exchanges don't return cancelled orders)
        :param order_id: stoploss-order-id to cancel
        :param pair: Pair corresponding to order_id
        :param amount: Amount to use for fake response
        :return: Result from either cancel_order if usable, or fetch_order
        """
        corder = self.cancel_stoploss_order(order_id, pair)
        if self.is_cancel_order_result_suitable(corder):
            return corder
        try:
            order = self.fetch_stoploss_order(order_id, pair)
        except InvalidOrderException:
            logger.warning(f"Could not fetch cancelled stoploss order {order_id}.")
            order = {"id": order_id, "fee": {}, "status": "canceled", "amount": amount, "info": {}}

        return order

    @retrier
    def get_balances(self) -> CcxtBalances:
        try:
            balances = self._api.fetch_balance()
            # Remove additional info from ccxt results
            balances.pop("info", None)
            balances.pop("free", None)
            balances.pop("total", None)
            balances.pop("used", None)

            return balances
        except ccxt.DDoSProtection as e:
            raise DDosProtection(e) from e
        except (ccxt.OperationFailed, ccxt.ExchangeError) as e:
            raise TemporaryError(
                f"Could not get balance due to {e.__class__.__name__}. Message: {e}"
            ) from e
        except ccxt.BaseError as e:
            raise OperationalException(e) from e

    @retrier
    def fetch_positions(self, pair: str | None = None) -> list[CcxtPosition]:
        """
        Fetch positions from the exchange.
        If no pair is given, all positions are returned.
        :param pair: Pair for the query
        """
        if self._config["dry_run"] or self.trading_mode != TradingMode.FUTURES:
            return []
        try:
            symbols = []
            if pair:
                symbols.append(pair)
            positions: list[CcxtPosition] = self._api.fetch_positions(symbols)
            self._log_exchange_response("fetch_positions", positions)
            return positions
        except ccxt.DDoSProtection as e:
            raise DDosProtection(e) from e
        except (ccxt.OperationFailed, ccxt.ExchangeError) as e:
            raise TemporaryError(
                f"Could not get positions due to {e.__class__.__name__}. Message: {e}"
            ) from e
        except ccxt.BaseError as e:
            raise OperationalException(e) from e

    def _fetch_orders_emulate(self, pair: str, since_ms: int) -> list[CcxtOrder]:
        orders = []
        if self.exchange_has("fetchClosedOrders"):
            orders = self._api.fetch_closed_orders(pair, since=since_ms)
            if self.exchange_has("fetchOpenOrders"):
                orders_open = self._api.fetch_open_orders(pair, since=since_ms)
                orders.extend(orders_open)
        return orders

    @retrier(retries=0)
    def fetch_orders(
        self, pair: str, since: datetime, params: dict | None = None
    ) -> list[CcxtOrder]:
        """
        Fetch all orders for a pair "since"
        :param pair: Pair for the query
        :param since: Starting time for the query
        """
        if self._config["dry_run"]:
            return []

        try:
            since_ms = int((since.timestamp() - 10) * 1000)

            if self.exchange_has("fetchOrders"):
                if not params:
                    params = {}
                try:
                    orders: list[CcxtOrder] = self._api.fetch_orders(
                        pair, since=since_ms, params=params
                    )
                except ccxt.NotSupported:
                    # Some exchanges don't support fetchOrders
                    # attempt to fetch open and closed orders separately
                    orders = self._fetch_orders_emulate(pair, since_ms)
            else:
                orders = self._fetch_orders_emulate(pair, since_ms)
            self._log_exchange_response("fetch_orders", orders)
            orders = [self._order_contracts_to_amount(o) for o in orders]
            return orders
        except ccxt.DDoSProtection as e:
            raise DDosProtection(e) from e
        except (ccxt.OperationFailed, ccxt.ExchangeError) as e:
            raise TemporaryError(
                f"Could not fetch positions due to {e.__class__.__name__}. Message: {e}"
            ) from e
        except ccxt.BaseError as e:
            raise OperationalException(e) from e

    @retrier
    def fetch_trading_fees(self) -> dict[str, Any]:
        """
        Fetch user account trading fees
        Can be cached, should not update often.
        """
        if (
            self._config["dry_run"]
            or self.trading_mode != TradingMode.FUTURES
            or not self.exchange_has("fetchTradingFees")
        ):
            return {}
        try:
            trading_fees: dict[str, Any] = self._api.fetch_trading_fees()
            self._log_exchange_response("fetch_trading_fees", trading_fees)
            return trading_fees
        except ccxt.DDoSProtection as e:
            raise DDosProtection(e) from e
        except (ccxt.OperationFailed, ccxt.ExchangeError) as e:
            raise TemporaryError(
                f"Could not fetch trading fees due to {e.__class__.__name__}. Message: {e}"
            ) from e
        except ccxt.BaseError as e:
            raise OperationalException(e) from e

    @retrier
    def fetch_bids_asks(self, symbols: list[str] | None = None, cached: bool = False) -> dict:
        """
        :param symbols: List of symbols to fetch
        :param cached: Allow cached result
        :return: fetch_bids_asks result
        """
        if not self.exchange_has("fetchBidsAsks"):
            return {}
        if cached:
            with self._cache_lock:
                tickers = self._fetch_tickers_cache.get("fetch_bids_asks")
            if tickers:
                return tickers
        try:
            tickers = self._api.fetch_bids_asks(symbols)
            with self._cache_lock:
                self._fetch_tickers_cache["fetch_bids_asks"] = tickers
            return tickers
        except ccxt.NotSupported as e:
            raise OperationalException(
                f"Exchange {self._api.name} does not support fetching bids/asks in batch. "
                f"Message: {e}"
            ) from e
        except ccxt.DDoSProtection as e:
            raise DDosProtection(e) from e
        except (ccxt.OperationFailed, ccxt.ExchangeError) as e:
            raise TemporaryError(
                f"Could not load bids/asks due to {e.__class__.__name__}. Message: {e}"
            ) from e
        except ccxt.BaseError as e:
            raise OperationalException(e) from e

    @retrier
    def get_tickers(self, symbols: list[str] | None = None, cached: bool = False) -> Tickers:
        """
        :param cached: Allow cached result
        :return: fetch_tickers result
        """
        tickers: Tickers
        if not self.exchange_has("fetchTickers"):
            return {}
        if cached:
            with self._cache_lock:
                tickers = self._fetch_tickers_cache.get("fetch_tickers")  # type: ignore
            if tickers:
                return tickers
        try:
            tickers = self._api.fetch_tickers(symbols)
            with self._cache_lock:
                self._fetch_tickers_cache["fetch_tickers"] = tickers
            return tickers
        except ccxt.NotSupported as e:
            raise OperationalException(
                f"Exchange {self._api.name} does not support fetching tickers in batch. "
                f"Message: {e}"
            ) from e
        except ccxt.BadSymbol as e:
            logger.warning(
                f"Could not load tickers due to {e.__class__.__name__}. Message: {e} ."
                "Reloading markets."
            )
            self.reload_markets(True)
            # Re-raise exception to repeat the call.
            raise TemporaryError from e
        except ccxt.DDoSProtection as e:
            raise DDosProtection(e) from e
        except (ccxt.OperationFailed, ccxt.ExchangeError) as e:
            raise TemporaryError(
                f"Could not load tickers due to {e.__class__.__name__}. Message: {e}"
            ) from e
        except ccxt.BaseError as e:
            raise OperationalException(e) from e

    # Pricing info

    @retrier
    def fetch_ticker(self, pair: str) -> Ticker:
        try:
            if pair not in self.markets or self.markets[pair].get("active", False) is False:
                raise ExchangeError(f"Pair {pair} not available")
            data: Ticker = self._api.fetch_ticker(pair)
            return data
        except ccxt.DDoSProtection as e:
            raise DDosProtection(e) from e
        except (ccxt.OperationFailed, ccxt.ExchangeError) as e:
            raise TemporaryError(
                f"Could not load ticker due to {e.__class__.__name__}. Message: {e}"
            ) from e
        except ccxt.BaseError as e:
            raise OperationalException(e) from e

    @staticmethod
    def get_next_limit_in_list(
        limit: int, limit_range: list[int] | None, range_required: bool = True
    ):
        """
        Get next greater value in the list.
        Used by fetch_l2_order_book if the api only supports a limited range
        """
        if not limit_range:
            return limit

        result = min([x for x in limit_range if limit <= x] + [max(limit_range)])
        if not range_required and limit > result:
            # Range is not required - we can use None as parameter.
            return None
        return result

    @retrier
    def fetch_l2_order_book(self, pair: str, limit: int = 100) -> OrderBook:
        """
        Get L2 order book from exchange.
        Can be limited to a certain amount (if supported).
        Returns a dict in the format
        {'asks': [price, volume], 'bids': [price, volume]}
        """
        limit1 = self.get_next_limit_in_list(
            limit, self._ft_has["l2_limit_range"], self._ft_has["l2_limit_range_required"]
        )
        try:
            return self._api.fetch_l2_order_book(pair, limit1)
        except ccxt.NotSupported as e:
            raise OperationalException(
                f"Exchange {self._api.name} does not support fetching order book. Message: {e}"
            ) from e
        except ccxt.DDoSProtection as e:
            raise DDosProtection(e) from e
        except (ccxt.OperationFailed, ccxt.ExchangeError) as e:
            raise TemporaryError(
                f"Could not get order book due to {e.__class__.__name__}. Message: {e}"
            ) from e
        except ccxt.BaseError as e:
            raise OperationalException(e) from e

    def _get_price_side(self, side: str, is_short: bool, conf_strategy: dict) -> BidAsk:
        price_side = conf_strategy["price_side"]

        if price_side in ("same", "other"):
            price_map = {
                ("entry", "long", "same"): "bid",
                ("entry", "long", "other"): "ask",
                ("entry", "short", "same"): "ask",
                ("entry", "short", "other"): "bid",
                ("exit", "long", "same"): "ask",
                ("exit", "long", "other"): "bid",
                ("exit", "short", "same"): "bid",
                ("exit", "short", "other"): "ask",
            }
            price_side = price_map[(side, "short" if is_short else "long", price_side)]
        return price_side

    def get_rate(
        self,
        pair: str,
        refresh: bool,
        side: EntryExit,
        is_short: bool,
        order_book: OrderBook | None = None,
        ticker: Ticker | None = None,
    ) -> float:
        """
        Calculates bid/ask target
        bid rate - between current ask price and last price
        ask rate - either using ticker bid or first bid based on orderbook
        or remain static in any other case since it's not updating.
        :param pair: Pair to get rate for
        :param refresh: allow cached data
        :param side: "buy" or "sell"
        :return: float: Price
        :raises PricingError if orderbook price could not be determined.
        """
        name = side.capitalize()
        strat_name = "entry_pricing" if side == "entry" else "exit_pricing"

        cache_rate: TTLCache = self._entry_rate_cache if side == "entry" else self._exit_rate_cache
        if not refresh:
            with self._cache_lock:
                rate = cache_rate.get(pair)
            # Check if cache has been invalidated
            if rate:
                logger.debug(f"Using cached {side} rate for {pair}.")
                return rate

        conf_strategy = self._config.get(strat_name, {})

        price_side = self._get_price_side(side, is_short, conf_strategy)

        if conf_strategy.get("use_order_book", False):
            order_book_top = conf_strategy.get("order_book_top", 1)
            if order_book is None:
                order_book = self.fetch_l2_order_book(pair, order_book_top)
            rate = self._get_rate_from_ob(pair, side, order_book, name, price_side, order_book_top)
        else:
            logger.debug(f"Using Last {price_side.capitalize()} / Last Price")
            if ticker is None:
                ticker = self.fetch_ticker(pair)
            rate = self._get_rate_from_ticker(side, ticker, conf_strategy, price_side)

        if rate is None:
            raise PricingError(f"{name}-Rate for {pair} was empty.")
        with self._cache_lock:
            cache_rate[pair] = rate

        return rate

    def _get_rate_from_ticker(
        self, side: EntryExit, ticker: Ticker, conf_strategy: dict[str, Any], price_side: BidAsk
    ) -> float | None:
        """
        Get rate from ticker.
        """
        ticker_rate = ticker[price_side]
        if ticker["last"] and ticker_rate:
            if side == "entry" and ticker_rate > ticker["last"]:
                balance = conf_strategy.get("price_last_balance", 0.0)
                ticker_rate = ticker_rate + balance * (ticker["last"] - ticker_rate)
            elif side == "exit" and ticker_rate < ticker["last"]:
                balance = conf_strategy.get("price_last_balance", 0.0)
                ticker_rate = ticker_rate - balance * (ticker_rate - ticker["last"])
        rate = ticker_rate
        return rate

    def _get_rate_from_ob(
        self,
        pair: str,
        side: EntryExit,
        order_book: OrderBook,
        name: str,
        price_side: BidAsk,
        order_book_top: int,
    ) -> float:
        """
        Get rate from orderbook
        :raises: PricingError if rate could not be determined.
        """
        logger.debug("order_book %s", order_book)
        # top 1 = index 0
        try:
            obside: OBLiteral = "bids" if price_side == "bid" else "asks"
            rate = order_book[obside][order_book_top - 1][0]
        except (IndexError, KeyError) as e:
            logger.warning(
                f"{pair} - {name} Price at location {order_book_top} from orderbook "
                f"could not be determined. Orderbook: {order_book}"
            )
            raise PricingError from e
        logger.debug(
            f"{pair} - {name} price from orderbook {price_side.capitalize()}"
            f"side - top {order_book_top} order book {side} rate {rate:.8f}"
        )
        return rate

    def get_rates(self, pair: str, refresh: bool, is_short: bool) -> tuple[float, float]:
        entry_rate = None
        exit_rate = None
        if not refresh:
            with self._cache_lock:
                entry_rate = self._entry_rate_cache.get(pair)
                exit_rate = self._exit_rate_cache.get(pair)
            if entry_rate:
                logger.debug(f"Using cached buy rate for {pair}.")
            if exit_rate:
                logger.debug(f"Using cached sell rate for {pair}.")

        entry_pricing = self._config.get("entry_pricing", {})
        exit_pricing = self._config.get("exit_pricing", {})
        order_book = ticker = None
        if not entry_rate and entry_pricing.get("use_order_book", False):
            order_book_top = max(
                entry_pricing.get("order_book_top", 1), exit_pricing.get("order_book_top", 1)
            )
            order_book = self.fetch_l2_order_book(pair, order_book_top)
            entry_rate = self.get_rate(pair, refresh, "entry", is_short, order_book=order_book)
        elif not entry_rate:
            ticker = self.fetch_ticker(pair)
            entry_rate = self.get_rate(pair, refresh, "entry", is_short, ticker=ticker)
        if not exit_rate:
            exit_rate = self.get_rate(
                pair, refresh, "exit", is_short, order_book=order_book, ticker=ticker
            )
        return entry_rate, exit_rate

    # Fee handling

    @retrier
    def get_trades_for_order(
        self, order_id: str, pair: str, since: datetime, params: dict | None = None
    ) -> list:
        """
        Fetch Orders using the "fetch_my_trades" endpoint and filter them by order-id.
        The "since" argument passed in is coming from the database and is in UTC,
        as timezone-native datetime object.
        From the python documentation:
            > Naive datetime instances are assumed to represent local time
        Therefore, calling "since.timestamp()" will get the UTC timestamp, after applying the
        transformation from local timezone to UTC.
        This works for timezones UTC+ since then the result will contain trades from a few hours
        instead of from the last 5 seconds, however fails for UTC- timezones,
        since we're then asking for trades with a "since" argument in the future.

        :param order_id order_id: Order-id as given when creating the order
        :param pair: Pair the order is for
        :param since: datetime object of the order creation time. Assumes object is in UTC.
        """
        if self._config["dry_run"]:
            return []
        if not self.exchange_has("fetchMyTrades"):
            return []
        try:
            # Allow 5s offset to catch slight time offsets (discovered in #1185)
            # since needs to be int in milliseconds
            _params = params if params else {}
            my_trades = self._api.fetch_my_trades(
                pair,
                int((since.replace(tzinfo=timezone.utc).timestamp() - 5) * 1000),
                params=_params,
            )
            matched_trades = [trade for trade in my_trades if trade["order"] == order_id]

            self._log_exchange_response("get_trades_for_order", matched_trades)

            matched_trades = self._trades_contracts_to_amount(matched_trades)

            return matched_trades
        except ccxt.DDoSProtection as e:
            raise DDosProtection(e) from e
        except (ccxt.OperationFailed, ccxt.ExchangeError) as e:
            raise TemporaryError(
                f"Could not get trades due to {e.__class__.__name__}. Message: {e}"
            ) from e
        except ccxt.BaseError as e:
            raise OperationalException(e) from e

    def get_order_id_conditional(self, order: CcxtOrder) -> str:
        return order["id"]

    @retrier
    def get_fee(
        self,
        symbol: str,
        order_type: str = "",
        side: str = "",
        amount: float = 1,
        price: float = 1,
        taker_or_maker: MakerTaker = "maker",
    ) -> float:
        """
        Retrieve fee from exchange
        :param symbol: Pair
        :param order_type: Type of order (market, limit, ...)
        :param side: Side of order (buy, sell)
        :param amount: Amount of order
        :param price: Price of order
        :param taker_or_maker: 'maker' or 'taker' (ignored if "type" is provided)
        """
        if order_type and order_type == "market":
            taker_or_maker = "taker"
        try:
            if self._config["dry_run"] and self._config.get("fee", None) is not None:
                return self._config["fee"]
            # validate that markets are loaded before trying to get fee
            if self._api.markets is None or len(self._api.markets) == 0:
                self._api.load_markets(params={})

            return self._api.calculate_fee(
                symbol=symbol,
                type=order_type,
                side=side,
                amount=amount,
                price=price,
                takerOrMaker=taker_or_maker,
            )["rate"]
        except ccxt.DDoSProtection as e:
            raise DDosProtection(e) from e
        except (ccxt.OperationFailed, ccxt.ExchangeError) as e:
            raise TemporaryError(
                f"Could not get fee info due to {e.__class__.__name__}. Message: {e}"
            ) from e
        except ccxt.BaseError as e:
            raise OperationalException(e) from e

    @staticmethod
    def order_has_fee(order: CcxtOrder) -> bool:
        """
        Verifies if the passed in order dict has the needed keys to extract fees,
        and that these keys (currency, cost) are not empty.
        :param order: Order or trade (one trade) dict
        :return: True if the fee substructure contains currency and cost, false otherwise
        """
        if not isinstance(order, dict):
            return False
        return (
            "fee" in order
            and order["fee"] is not None
            and (order["fee"].keys() >= {"currency", "cost"})
            and order["fee"]["currency"] is not None
            and order["fee"]["cost"] is not None
        )

    def calculate_fee_rate(
        self, fee: dict, symbol: str, cost: float, amount: float
    ) -> float | None:
        """
        Calculate fee rate if it's not given by the exchange.
        :param fee: ccxt Fee dict - must contain cost / currency / rate
        :param symbol: Symbol of the order
        :param cost: Total cost of the order
        :param amount: Amount of the order
        """
        if fee.get("rate") is not None:
            return fee.get("rate")
        fee_curr = fee.get("currency")
        if fee_curr is None:
            return None
        fee_cost = float(fee["cost"])

        # Calculate fee based on order details
        if fee_curr == self.get_pair_base_currency(symbol):
            # Base currency - divide by amount
            return round(fee_cost / amount, 8)
        elif fee_curr == self.get_pair_quote_currency(symbol):
            # Quote currency - divide by cost
            return round(fee_cost / cost, 8) if cost else None
        else:
            # If Fee currency is a different currency
            if not cost:
                # If cost is None or 0.0 -> falsy, return None
                return None
            try:
                comb = self.get_valid_pair_combination(fee_curr, self._config["stake_currency"])
                tick = self.fetch_ticker(comb)

                fee_to_quote_rate = safe_value_fallback2(tick, tick, "last", "ask")
            except (ValueError, ExchangeError):
                fee_to_quote_rate = self._config["exchange"].get("unknown_fee_rate", None)
                if not fee_to_quote_rate:
                    return None
            return round((fee_cost * fee_to_quote_rate) / cost, 8)

    def extract_cost_curr_rate(
        self, fee: dict[str, Any], symbol: str, cost: float, amount: float
    ) -> tuple[float, str, float | None]:
        """
        Extract tuple of cost, currency, rate.
        Requires order_has_fee to run first!
        :param fee: ccxt Fee dict - must contain cost / currency / rate
        :param symbol: Symbol of the order
        :param cost: Total cost of the order
        :param amount: Amount of the order
        :return: Tuple with cost, currency, rate of the given fee dict
        """
        return (
            float(fee["cost"]),
            fee["currency"],
            self.calculate_fee_rate(fee, symbol, cost, amount),
        )

    # Historic data

    def get_historic_ohlcv(
        self,
        pair: str,
        timeframe: str,
        since_ms: int,
        candle_type: CandleType,
        is_new_pair: bool = False,
<<<<<<< HEAD
        until_ms: Optional[int] = None,
        only_from_ccxt: bool = False,
=======
        until_ms: int | None = None,
>>>>>>> 5d9af5a7
    ) -> DataFrame:
        """
        Get candle history using asyncio and returns the list of candles.
        Handles all async work for this.
        Async over one pair, assuming we get `self.ohlcv_candle_limit()` candles per call.
        :param pair: Pair to download
        :param timeframe: Timeframe to get data for
        :param since_ms: Timestamp in milliseconds to get history from
        :param candle_type: '', mark, index, premiumIndex, or funding_rate
        :param is_new_pair: used by binance subclass to allow "fast" new pair downloading
        :param until_ms: Timestamp in milliseconds to get history up to
        :param only_from_ccxt: Only download data using the API provided by CCXT
        :return: Dataframe with candle (OHLCV) data
        """
        pair, _, _, data, _ = self.loop.run_until_complete(
            self._async_get_historic_ohlcv(
                pair=pair,
                timeframe=timeframe,
                since_ms=since_ms,
                until_ms=until_ms,
                candle_type=candle_type,
            )
        )
        logger.debug(f"Downloaded data for {pair} from ccxt with length {len(data)}.")
        return ohlcv_to_dataframe(data, timeframe, pair, fill_missing=False, drop_incomplete=True)

    async def _async_get_historic_ohlcv(
        self,
        pair: str,
        timeframe: str,
        since_ms: int,
        candle_type: CandleType,
        raise_: bool = False,
        until_ms: int | None = None,
    ) -> OHLCVResponse:
        """
        Download historic ohlcv
        :param candle_type: Any of the enum CandleType (must match trading mode!)
        """

        one_call = timeframe_to_msecs(timeframe) * self.ohlcv_candle_limit(
            timeframe, candle_type, since_ms
        )
        logger.debug(
            "one_call: %s msecs (%s)",
            one_call,
            dt_humanize_delta(dt_now() - timedelta(milliseconds=one_call)),
        )
        input_coroutines = [
            self._async_get_candle_history(pair, timeframe, candle_type, since)
            for since in range(since_ms, until_ms or dt_ts(), one_call)
        ]

        data: list = []
        # Chunk requests into batches of 100 to avoid overwhelming ccxt Throttling
        for input_coro in chunks(input_coroutines, 100):
            results = await asyncio.gather(*input_coro, return_exceptions=True)
            for res in results:
                if isinstance(res, BaseException):
                    logger.warning(f"Async code raised an exception: {repr(res)}")
                    if raise_:
                        raise
                    continue
                else:
                    # Deconstruct tuple if it's not an exception
                    p, _, c, new_data, _ = res
                    if p == pair and c == candle_type:
                        data.extend(new_data)
        # Sort data again after extending the result - above calls return in "async order"
        data = sorted(data, key=lambda x: x[0])
        return pair, timeframe, candle_type, data, self._ohlcv_partial_candle

    def _build_coroutine(
        self,
        pair: str,
        timeframe: str,
        candle_type: CandleType,
        since_ms: int | None,
        cache: bool,
    ) -> Coroutine[Any, Any, OHLCVResponse]:
        not_all_data = cache and self.required_candle_call_count > 1
        if cache and candle_type in (CandleType.SPOT, CandleType.FUTURES):
            if self._has_watch_ohlcv and self._exchange_ws:
                # Subscribe to websocket
                self._exchange_ws.schedule_ohlcv(pair, timeframe, candle_type)

        if cache and (pair, timeframe, candle_type) in self._klines:
            candle_limit = self.ohlcv_candle_limit(timeframe, candle_type)
            min_date = int(date_minus_candles(timeframe, candle_limit - 5).timestamp())

            if self._exchange_ws:
                candle_date = int(timeframe_to_prev_date(timeframe).timestamp() * 1000)
                prev_candle_date = int(date_minus_candles(timeframe, 1).timestamp() * 1000)
                candles = self._exchange_ws.ccxt_object.ohlcvs.get(pair, {}).get(timeframe)
                half_candle = int(candle_date - (candle_date - prev_candle_date) * 0.5)
                last_refresh_time = int(
                    self._exchange_ws.klines_last_refresh.get((pair, timeframe, candle_type), 0)
                )

                if (
                    candles
                    and candles[-1][0] >= prev_candle_date
                    and last_refresh_time >= half_candle
                ):
                    # Usable result, candle contains the previous candle.
                    # Also, we check if the last refresh time is no more than half the candle ago.
                    logger.debug(f"reuse watch result for {pair}, {timeframe}, {last_refresh_time}")

                    return self._exchange_ws.get_ohlcv(pair, timeframe, candle_type, candle_date)
                logger.info(
                    f"Failed to reuse watch {pair}, {timeframe}, {candle_date < last_refresh_time},"
                    f" {candle_date}, {last_refresh_time}, "
                    f"{format_ms_time(candle_date)}, {format_ms_time(last_refresh_time)} "
                )

            # Check if 1 call can get us updated candles without hole in the data.
            if min_date < self._pairs_last_refresh_time.get((pair, timeframe, candle_type), 0):
                # Cache can be used - do one-off call.
                not_all_data = False
            else:
                # Time jump detected, evict cache
                logger.info(
                    f"Time jump detected. Evicting cache for {pair}, {timeframe}, {candle_type}"
                )
                del self._klines[(pair, timeframe, candle_type)]

        if not since_ms and (self._ft_has["ohlcv_require_since"] or not_all_data):
            # Multiple calls for one pair - to get more history
            one_call = timeframe_to_msecs(timeframe) * self.ohlcv_candle_limit(
                timeframe, candle_type, since_ms
            )
            move_to = one_call * self.required_candle_call_count
            now = timeframe_to_next_date(timeframe)
            since_ms = dt_ts(now - timedelta(seconds=move_to // 1000))

        if since_ms:
            return self._async_get_historic_ohlcv(
                pair, timeframe, since_ms=since_ms, raise_=True, candle_type=candle_type
            )
        else:
            # One call ... "regular" refresh
            return self._async_get_candle_history(
                pair, timeframe, since_ms=since_ms, candle_type=candle_type
            )

    def _build_ohlcv_dl_jobs(
        self, pair_list: ListPairsWithTimeframes, since_ms: int | None, cache: bool
    ) -> tuple[list[Coroutine], list[PairWithTimeframe]]:
        """
        Build Coroutines to execute as part of refresh_latest_ohlcv
        """
        input_coroutines: list[Coroutine[Any, Any, OHLCVResponse]] = []
        cached_pairs = []
        for pair, timeframe, candle_type in set(pair_list):
            if timeframe not in self.timeframes and candle_type in (
                CandleType.SPOT,
                CandleType.FUTURES,
            ):
                logger.warning(
                    f"Cannot download ({pair}, {timeframe}) combination as this timeframe is "
                    f"not available on {self.name}. Available timeframes are "
                    f"{', '.join(self.timeframes)}."
                )
                continue

            if (
                (pair, timeframe, candle_type) not in self._klines
                or not cache
                or self._now_is_time_to_refresh(pair, timeframe, candle_type)
            ):
                input_coroutines.append(
                    self._build_coroutine(pair, timeframe, candle_type, since_ms, cache)
                )

            else:
                logger.debug(
                    f"Using cached candle (OHLCV) data for {pair}, {timeframe}, {candle_type} ..."
                )
                cached_pairs.append((pair, timeframe, candle_type))

        return input_coroutines, cached_pairs

    def _process_ohlcv_df(
        self,
        pair: str,
        timeframe: str,
        c_type: CandleType,
        ticks: list[list],
        cache: bool,
        drop_incomplete: bool,
    ) -> DataFrame:
        # keeping last candle time as last refreshed time of the pair
        if ticks and cache:
            idx = -2 if drop_incomplete and len(ticks) > 1 else -1
            self._pairs_last_refresh_time[(pair, timeframe, c_type)] = ticks[idx][0] // 1000
        # keeping parsed dataframe in cache
        ohlcv_df = ohlcv_to_dataframe(
            ticks, timeframe, pair=pair, fill_missing=True, drop_incomplete=drop_incomplete
        )
        if cache:
            if (pair, timeframe, c_type) in self._klines:
                old = self._klines[(pair, timeframe, c_type)]
                # Reassign so we return the updated, combined df
                ohlcv_df = clean_ohlcv_dataframe(
                    concat([old, ohlcv_df], axis=0),
                    timeframe,
                    pair,
                    fill_missing=True,
                    drop_incomplete=False,
                )
                candle_limit = self.ohlcv_candle_limit(timeframe, self._config["candle_type_def"])
                # Age out old candles
                ohlcv_df = ohlcv_df.tail(candle_limit + self._startup_candle_count)
                ohlcv_df = ohlcv_df.reset_index(drop=True)
                self._klines[(pair, timeframe, c_type)] = ohlcv_df
            else:
                self._klines[(pair, timeframe, c_type)] = ohlcv_df
        return ohlcv_df

    def refresh_latest_ohlcv(
        self,
        pair_list: ListPairsWithTimeframes,
        *,
        since_ms: int | None = None,
        cache: bool = True,
        drop_incomplete: bool | None = None,
    ) -> dict[PairWithTimeframe, DataFrame]:
        """
        Refresh in-memory OHLCV asynchronously and set `_klines` with the result
        Loops asynchronously over pair_list and downloads all pairs async (semi-parallel).
        Only used in the dataprovider.refresh() method.
        :param pair_list: List of 2 element tuples containing pair, interval to refresh
        :param since_ms: time since when to download, in milliseconds
        :param cache: Assign result to _klines. Useful for one-off downloads like for pairlists
        :param drop_incomplete: Control candle dropping.
            Specifying None defaults to _ohlcv_partial_candle
        :return: Dict of [{(pair, timeframe): Dataframe}]
        """
        logger.debug("Refreshing candle (OHLCV) data for %d pairs", len(pair_list))

        # Gather coroutines to run
        ohlcv_dl_jobs, cached_pairs = self._build_ohlcv_dl_jobs(pair_list, since_ms, cache)

        results_df = {}
        # Chunk requests into batches of 100 to avoid overwhelming ccxt Throttling
        for dl_jobs_batch in chunks(ohlcv_dl_jobs, 100):

            async def gather_coroutines(coro):
                return await asyncio.gather(*coro, return_exceptions=True)

            with self._loop_lock:
                results = self.loop.run_until_complete(gather_coroutines(dl_jobs_batch))

            for res in results:
                if isinstance(res, Exception):
                    logger.warning(f"Async code raised an exception: {repr(res)}")
                    continue
                # Deconstruct tuple (has 5 elements)
                pair, timeframe, c_type, ticks, drop_hint = res
                drop_incomplete_ = drop_hint if drop_incomplete is None else drop_incomplete
                ohlcv_df = self._process_ohlcv_df(
                    pair, timeframe, c_type, ticks, cache, drop_incomplete_
                )

                results_df[(pair, timeframe, c_type)] = ohlcv_df

        # Return cached klines
        for pair, timeframe, c_type in cached_pairs:
            results_df[(pair, timeframe, c_type)] = self.klines(
                (pair, timeframe, c_type), copy=False
            )

        return results_df

    def refresh_ohlcv_with_cache(
        self, pairs: list[PairWithTimeframe], since_ms: int
    ) -> dict[PairWithTimeframe, DataFrame]:
        """
        Refresh ohlcv data for all pairs in needed_pairs if necessary.
        Caches data with expiring per timeframe.
        Should only be used for pairlists which need "on time" expirarion, and no longer cache.
        """

        timeframes = {p[1] for p in pairs}
        for timeframe in timeframes:
            if (timeframe, since_ms) not in self._expiring_candle_cache:
                timeframe_in_sec = timeframe_to_seconds(timeframe)
                # Initialise cache
                self._expiring_candle_cache[(timeframe, since_ms)] = PeriodicCache(
                    ttl=timeframe_in_sec, maxsize=1000
                )

        # Get candles from cache
        candles = {
            c: self._expiring_candle_cache[(c[1], since_ms)].get(c, None)
            for c in pairs
            if c in self._expiring_candle_cache[(c[1], since_ms)]
        }
        pairs_to_download = [p for p in pairs if p not in candles]
        if pairs_to_download:
            candles = self.refresh_latest_ohlcv(pairs_to_download, since_ms=since_ms, cache=False)
            for c, val in candles.items():
                self._expiring_candle_cache[(c[1], since_ms)][c] = val
        return candles

    def _now_is_time_to_refresh(self, pair: str, timeframe: str, candle_type: CandleType) -> bool:
        # Timeframe in seconds
        interval_in_sec = timeframe_to_seconds(timeframe)
        plr = self._pairs_last_refresh_time.get((pair, timeframe, candle_type), 0) + interval_in_sec
        # current,active candle open date
        now = int(timeframe_to_prev_date(timeframe).timestamp())
        return plr < now

    @retrier_async
    async def _async_get_candle_history(
        self,
        pair: str,
        timeframe: str,
        candle_type: CandleType,
        since_ms: int | None = None,
    ) -> OHLCVResponse:
        """
        Asynchronously get candle history data using fetch_ohlcv
        :param candle_type: '', mark, index, premiumIndex, or funding_rate
        returns tuple: (pair, timeframe, ohlcv_list)
        """
        try:
            # Fetch OHLCV asynchronously
            s = "(" + dt_from_ts(since_ms).isoformat() + ") " if since_ms is not None else ""
            logger.debug(
                "Fetching pair %s, %s, interval %s, since %s %s...",
                pair,
                candle_type,
                timeframe,
                since_ms,
                s,
            )
            params = deepcopy(self._ft_has.get("ohlcv_params", {}))
            candle_limit = self.ohlcv_candle_limit(
                timeframe, candle_type=candle_type, since_ms=since_ms
            )

            if candle_type and candle_type != CandleType.SPOT:
                params.update({"price": candle_type.value})
            if candle_type != CandleType.FUNDING_RATE:
                data = await self._api_async.fetch_ohlcv(
                    pair, timeframe=timeframe, since=since_ms, limit=candle_limit, params=params
                )
            else:
                # Funding rate
                data = await self._fetch_funding_rate_history(
                    pair=pair,
                    timeframe=timeframe,
                    limit=candle_limit,
                    since_ms=since_ms,
                )
            # Some exchanges sort OHLCV in ASC order and others in DESC.
            # Ex: Bittrex returns the list of OHLCV in ASC order (oldest first, newest last)
            # while GDAX returns the list of OHLCV in DESC order (newest first, oldest last)
            # Only sort if necessary to save computing time
            try:
                if data and data[0][0] > data[-1][0]:
                    data = sorted(data, key=lambda x: x[0])
            except IndexError:
                logger.exception("Error loading %s. Result was %s.", pair, data)
                return pair, timeframe, candle_type, [], self._ohlcv_partial_candle
            logger.debug("Done fetching pair %s, %s interval %s...", pair, candle_type, timeframe)
            return pair, timeframe, candle_type, data, self._ohlcv_partial_candle

        except ccxt.NotSupported as e:
            raise OperationalException(
                f"Exchange {self._api.name} does not support fetching historical "
                f"candle (OHLCV) data. Message: {e}"
            ) from e
        except ccxt.DDoSProtection as e:
            raise DDosProtection(e) from e
        except (ccxt.OperationFailed, ccxt.ExchangeError) as e:
            raise TemporaryError(
                f"Could not fetch historical candle (OHLCV) data "
                f"for {pair}, {timeframe}, {candle_type} due to {e.__class__.__name__}. "
                f"Message: {e}"
            ) from e
        except ccxt.BaseError as e:
            raise OperationalException(
                f"Could not fetch historical candle (OHLCV) data for "
                f"{pair}, {timeframe}, {candle_type}. Message: {e}"
            ) from e

    async def _fetch_funding_rate_history(
        self,
        pair: str,
        timeframe: str,
        limit: int,
        since_ms: int | None = None,
    ) -> list[list]:
        """
        Fetch funding rate history - used to selectively override this by subclasses.
        """
        # Funding rate
        data = await self._api_async.fetch_funding_rate_history(pair, since=since_ms, limit=limit)
        # Convert funding rate to candle pattern
        data = [[x["timestamp"], x["fundingRate"], 0, 0, 0, 0] for x in data]
        return data

    # fetch Trade data stuff

    def needed_candle_for_trades_ms(self, timeframe: str, candle_type: CandleType) -> int:
        candle_limit = self.ohlcv_candle_limit(timeframe, candle_type)
        tf_s = timeframe_to_seconds(timeframe)
        candles_fetched = candle_limit * self.required_candle_call_count

        max_candles = self._config["orderflow"]["max_candles"]

        required_candles = min(max_candles, candles_fetched)
        move_to = (
            tf_s * candle_limit * required_candles
            if required_candles > candle_limit
            else (max_candles + 1) * tf_s
        )

        now = timeframe_to_next_date(timeframe)
        return int((now - timedelta(seconds=move_to)).timestamp() * 1000)

    def _process_trades_df(
        self,
        pair: str,
        timeframe: str,
        c_type: CandleType,
        ticks: list[list],
        cache: bool,
        first_required_candle_date: int,
    ) -> DataFrame:
        # keeping parsed dataframe in cache
        trades_df = trades_list_to_df(ticks, True)

        if cache:
            if (pair, timeframe, c_type) in self._trades:
                old = self._trades[(pair, timeframe, c_type)]
                # Reassign so we return the updated, combined df
                combined_df = concat([old, trades_df], axis=0)
                logger.debug(f"Clean duplicated ticks from Trades data {pair}")
                trades_df = DataFrame(
                    trades_df_remove_duplicates(combined_df), columns=combined_df.columns
                )
                # Age out old candles
                trades_df = trades_df[first_required_candle_date < trades_df["timestamp"]]
                trades_df = trades_df.reset_index(drop=True)
            self._trades[(pair, timeframe, c_type)] = trades_df
        return trades_df

    async def _build_trades_dl_jobs(
        self, pairwt: PairWithTimeframe, data_handler, cache: bool
    ) -> tuple[PairWithTimeframe, DataFrame | None]:
        """
        Build coroutines to refresh trades for (they're then called through async.gather)
        """
        pair, timeframe, candle_type = pairwt
        since_ms = None
        new_ticks: list = []
        all_stored_ticks_df = DataFrame(columns=DEFAULT_TRADES_COLUMNS + ["date"])
        first_candle_ms = self.needed_candle_for_trades_ms(timeframe, candle_type)
        # refresh, if
        # a. not in _trades
        # b. no cache used
        # c. need new data
        is_in_cache = (pair, timeframe, candle_type) in self._trades
        if (
            not is_in_cache
            or not cache
            or self._now_is_time_to_refresh_trades(pair, timeframe, candle_type)
        ):
            logger.debug(f"Refreshing TRADES data for {pair}")
            # fetch trades since latest _trades and
            # store together with existing trades
            try:
                until = None
                from_id = None
                if is_in_cache:
                    from_id = self._trades[(pair, timeframe, candle_type)].iloc[-1]["id"]
                    until = dt_ts()  # now

                else:
                    until = int(timeframe_to_prev_date(timeframe).timestamp()) * 1000
                    all_stored_ticks_df = data_handler.trades_load(
                        f"{pair}-cached", self.trading_mode
                    )

                    if not all_stored_ticks_df.empty:
                        if (
                            all_stored_ticks_df.iloc[-1]["timestamp"] > first_candle_ms
                            and all_stored_ticks_df.iloc[0]["timestamp"] <= first_candle_ms
                        ):
                            # Use cache and populate further
                            last_cached_ms = all_stored_ticks_df.iloc[-1]["timestamp"]
                            from_id = all_stored_ticks_df.iloc[-1]["id"]
                            # only use cached if it's closer than first_candle_ms
                            since_ms = (
                                last_cached_ms
                                if last_cached_ms > first_candle_ms
                                else first_candle_ms
                            )
                        else:
                            # Skip cache, it's too old
                            all_stored_ticks_df = DataFrame(
                                columns=DEFAULT_TRADES_COLUMNS + ["date"]
                            )

                # from_id overrules with exchange set to id paginate
                [_, new_ticks] = await self._async_get_trade_history(
                    pair,
                    since=since_ms if since_ms else first_candle_ms,
                    until=until,
                    from_id=from_id,
                )

            except Exception:
                logger.exception(f"Refreshing TRADES data for {pair} failed")
                return pairwt, None

            if new_ticks:
                all_stored_ticks_list = all_stored_ticks_df[DEFAULT_TRADES_COLUMNS].values.tolist()
                all_stored_ticks_list.extend(new_ticks)
                trades_df = self._process_trades_df(
                    pair,
                    timeframe,
                    candle_type,
                    all_stored_ticks_list,
                    cache,
                    first_required_candle_date=first_candle_ms,
                )
                data_handler.trades_store(
                    f"{pair}-cached", trades_df[DEFAULT_TRADES_COLUMNS], self.trading_mode
                )
                return pairwt, trades_df
            else:
                logger.error(f"No new ticks for {pair}")
        return pairwt, None

    def refresh_latest_trades(
        self,
        pair_list: ListPairsWithTimeframes,
        *,
        cache: bool = True,
    ) -> dict[PairWithTimeframe, DataFrame]:
        """
        Refresh in-memory TRADES asynchronously and set `_trades` with the result
        Loops asynchronously over pair_list and downloads all pairs async (semi-parallel).
        Only used in the dataprovider.refresh() method.
        :param pair_list: List of 3 element tuples containing (pair, timeframe, candle_type)
        :param cache: Assign result to _trades. Useful for one-off downloads like for pairlists
        :return: Dict of [{(pair, timeframe): Dataframe}]
        """
        from freqtrade.data.history import get_datahandler

        data_handler = get_datahandler(
            self._config["datadir"], data_format=self._config["dataformat_trades"]
        )
        logger.debug("Refreshing TRADES data for %d pairs", len(pair_list))
        results_df = {}
        trades_dl_jobs = []
        for pair_wt in set(pair_list):
            trades_dl_jobs.append(self._build_trades_dl_jobs(pair_wt, data_handler, cache))

        async def gather_coroutines(coro):
            return await asyncio.gather(*coro, return_exceptions=True)

        for dl_job_chunk in chunks(trades_dl_jobs, 100):
            with self._loop_lock:
                results = self.loop.run_until_complete(gather_coroutines(dl_job_chunk))

            for res in results:
                if isinstance(res, Exception):
                    logger.warning(f"Async code raised an exception: {repr(res)}")
                    continue
                pairwt, trades_df = res
                if trades_df is not None:
                    results_df[pairwt] = trades_df

        return results_df

    def _now_is_time_to_refresh_trades(
        self, pair: str, timeframe: str, candle_type: CandleType
    ) -> bool:  # Timeframe in seconds
        trades = self.trades((pair, timeframe, candle_type), False)
        pair_last_refreshed = int(trades.iloc[-1]["timestamp"])
        full_candle = (
            int(timeframe_to_next_date(timeframe, dt_from_ts(pair_last_refreshed)).timestamp())
            * 1000
        )
        now = dt_ts()
        return full_candle <= now

    # Fetch historic trades

    @retrier_async
    async def _async_fetch_trades(
        self, pair: str, since: int | None = None, params: dict | None = None
    ) -> tuple[list[list], Any]:
        """
        Asynchronously gets trade history using fetch_trades.
        Handles exchange errors, does one call to the exchange.
        :param pair: Pair to fetch trade data for
        :param since: Since as integer timestamp in milliseconds
        returns: List of dicts containing trades, the next iteration value (new "since" or trade_id)
        """
        try:
            trades_limit = self._max_trades_limit
            # fetch trades asynchronously
            if params:
                logger.debug("Fetching trades for pair %s, params: %s ", pair, params)
                trades = await self._api_async.fetch_trades(pair, params=params, limit=trades_limit)
            else:
                logger.debug(
                    "Fetching trades for pair %s, since %s %s...",
                    pair,
                    since,
                    "(" + dt_from_ts(since).isoformat() + ") " if since is not None else "",
                )
                trades = await self._api_async.fetch_trades(pair, since=since, limit=trades_limit)
            trades = self._trades_contracts_to_amount(trades)
            pagination_value = self._get_trade_pagination_next_value(trades)
            return trades_dict_to_list(trades), pagination_value
        except ccxt.NotSupported as e:
            raise OperationalException(
                f"Exchange {self._api.name} does not support fetching historical trade data."
                f"Message: {e}"
            ) from e
        except ccxt.DDoSProtection as e:
            raise DDosProtection(e) from e
        except (ccxt.OperationFailed, ccxt.ExchangeError) as e:
            raise TemporaryError(
                f"Could not load trade history due to {e.__class__.__name__}. Message: {e}"
            ) from e
        except ccxt.BaseError as e:
            raise OperationalException(f"Could not fetch trade data. Msg: {e}") from e

    def _valid_trade_pagination_id(self, pair: str, from_id: str) -> bool:
        """
        Verify trade-pagination id is valid.
        Workaround for odd Kraken issue where ID is sometimes wrong.
        """
        return True

    def _get_trade_pagination_next_value(self, trades: list[dict]):
        """
        Extract pagination id for the next "from_id" value
        Applies only to fetch_trade_history by id.
        """
        if not trades:
            return None
        if self._trades_pagination == "id":
            return trades[-1].get("id")
        else:
            return trades[-1].get("timestamp")

    async def _async_get_trade_history_id(
        self, pair: str, until: int, since: int | None = None, from_id: str | None = None
    ) -> tuple[str, list[list]]:
        """
        Asynchronously gets trade history using fetch_trades
        use this when exchange uses id-based iteration (check `self._trades_pagination`)
        :param pair: Pair to fetch trade data for
        :param since: Since as integer timestamp in milliseconds
        :param until: Until as integer timestamp in milliseconds
        :param from_id: Download data starting with ID (if id is known). Ignores "since" if set.
        returns tuple: (pair, trades-list)
        """

        trades: list[list] = []
        # DEFAULT_TRADES_COLUMNS: 0 -> timestamp
        # DEFAULT_TRADES_COLUMNS: 1 -> id
        has_overlap = self._ft_has.get("trades_pagination_overlap", True)
        # Skip last trade by default since its the key for the next call
        x = slice(None, -1) if has_overlap else slice(None)

        if not from_id or not self._valid_trade_pagination_id(pair, from_id):
            # Fetch first elements using timebased method to get an ID to paginate on
            # Depending on the Exchange, this can introduce a drift at the start of the interval
            # of up to an hour.
            # e.g. Binance returns the "last 1000" candles within a 1h time interval
            # - so we will miss the first trades.
            t, from_id = await self._async_fetch_trades(pair, since=since)
            trades.extend(t[x])
        while True:
            try:
                t, from_id_next = await self._async_fetch_trades(
                    pair, params={self._trades_pagination_arg: from_id}
                )
                if t:
                    trades.extend(t[x])
                    if from_id == from_id_next or t[-1][0] > until:
                        logger.debug(
                            f"Stopping because from_id did not change. "
                            f"Reached {t[-1][0]} > {until}"
                        )
                        # Reached the end of the defined-download period - add last trade as well.
                        if has_overlap:
                            trades.extend(t[-1:])
                        break

                    from_id = from_id_next
                else:
                    logger.debug("Stopping as no more trades were returned.")
                    break
            except asyncio.CancelledError:
                logger.debug("Async operation Interrupted, breaking trades DL loop.")
                break

        return (pair, trades)

    async def _async_get_trade_history_time(
        self, pair: str, until: int, since: int | None = None
    ) -> tuple[str, list[list]]:
        """
        Asynchronously gets trade history using fetch_trades,
        when the exchange uses time-based iteration (check `self._trades_pagination`)
        :param pair: Pair to fetch trade data for
        :param since: Since as integer timestamp in milliseconds
        :param until: Until as integer timestamp in milliseconds
        returns tuple: (pair, trades-list)
        """

        trades: list[list] = []
        # DEFAULT_TRADES_COLUMNS: 0 -> timestamp
        # DEFAULT_TRADES_COLUMNS: 1 -> id
        while True:
            try:
                t, since_next = await self._async_fetch_trades(pair, since=since)
                if t:
                    # No more trades to download available at the exchange,
                    # So we repeatedly get the same trade over and over again.
                    if since == since_next and len(t) == 1:
                        logger.debug("Stopping because no more trades are available.")
                        break
                    since = since_next
                    trades.extend(t)
                    # Reached the end of the defined-download period
                    if until and since_next > until:
                        logger.debug(f"Stopping because until was reached. {since_next} > {until}")
                        break
                else:
                    logger.debug("Stopping as no more trades were returned.")
                    break
            except asyncio.CancelledError:
                logger.debug("Async operation Interrupted, breaking trades DL loop.")
                break

        return (pair, trades)

    async def _async_get_trade_history(
        self,
        pair: str,
        since: int | None = None,
        until: int | None = None,
        from_id: str | None = None,
    ) -> tuple[str, list[list]]:
        """
        Async wrapper handling downloading trades using either time or id based methods.
        """

        logger.debug(
            f"_async_get_trade_history(), pair: {pair}, "
            f"since: {since}, until: {until}, from_id: {from_id}"
        )

        if until is None:
            until = ccxt.Exchange.milliseconds()
            logger.debug(f"Exchange milliseconds: {until}")

        if self._trades_pagination == "time":
            return await self._async_get_trade_history_time(pair=pair, since=since, until=until)
        elif self._trades_pagination == "id":
            return await self._async_get_trade_history_id(
                pair=pair, since=since, until=until, from_id=from_id
            )
        else:
            raise OperationalException(
                f"Exchange {self.name} does use neither time, nor id based pagination"
            )

    def get_historic_trades(
        self,
        pair: str,
        since: int | None = None,
        until: int | None = None,
        from_id: str | None = None,
    ) -> tuple[str, list]:
        """
        Get trade history data using asyncio.
        Handles all async work and returns the list of candles.
        Async over one pair, assuming we get `self.ohlcv_candle_limit()` candles per call.
        :param pair: Pair to download
        :param since: Timestamp in milliseconds to get history from
        :param until: Timestamp in milliseconds. Defaults to current timestamp if not defined.
        :param from_id: Download data starting with ID (if id is known)
        :returns List of trade data
        """
        if not self.exchange_has("fetchTrades"):
            raise OperationalException("This exchange does not support downloading Trades.")

        with self._loop_lock:
            task = asyncio.ensure_future(
                self._async_get_trade_history(pair=pair, since=since, until=until, from_id=from_id)
            )

            for sig in [signal.SIGINT, signal.SIGTERM]:
                try:
                    self.loop.add_signal_handler(sig, task.cancel)
                except NotImplementedError:
                    # Not all platforms implement signals (e.g. windows)
                    pass
            return self.loop.run_until_complete(task)

    @retrier
    def _get_funding_fees_from_exchange(self, pair: str, since: datetime | int) -> float:
        """
        Returns the sum of all funding fees that were exchanged for a pair within a timeframe
        Dry-run handling happens as part of _calculate_funding_fees.
        :param pair: (e.g. ADA/USDT)
        :param since: The earliest time of consideration for calculating funding fees,
            in unix time or as a datetime
        """
        if not self.exchange_has("fetchFundingHistory"):
            raise OperationalException(
                f"fetch_funding_history() is not available using {self.name}"
            )

        if type(since) is datetime:
            since = dt_ts(since)

        try:
            funding_history = self._api.fetch_funding_history(symbol=pair, since=since)
            self._log_exchange_response(
                "funding_history", funding_history, add_info=f"pair: {pair}, since: {since}"
            )
            return sum(fee["amount"] for fee in funding_history)
        except ccxt.DDoSProtection as e:
            raise DDosProtection(e) from e
        except (ccxt.OperationFailed, ccxt.ExchangeError) as e:
            raise TemporaryError(
                f"Could not get funding fees due to {e.__class__.__name__}. Message: {e}"
            ) from e
        except ccxt.BaseError as e:
            raise OperationalException(e) from e

    @retrier
    def get_leverage_tiers(self) -> dict[str, list[dict]]:
        try:
            return self._api.fetch_leverage_tiers()
        except ccxt.DDoSProtection as e:
            raise DDosProtection(e) from e
        except (ccxt.OperationFailed, ccxt.ExchangeError) as e:
            raise TemporaryError(
                f"Could not load leverage tiers due to {e.__class__.__name__}. Message: {e}"
            ) from e
        except ccxt.BaseError as e:
            raise OperationalException(e) from e

    @retrier_async
    async def get_market_leverage_tiers(self, symbol: str) -> tuple[str, list[dict]]:
        """Leverage tiers per symbol"""
        try:
            tier = await self._api_async.fetch_market_leverage_tiers(symbol)
            return symbol, tier
        except ccxt.DDoSProtection as e:
            raise DDosProtection(e) from e
        except (ccxt.OperationFailed, ccxt.ExchangeError) as e:
            raise TemporaryError(
                f"Could not load leverage tiers for {symbol}"
                f" due to {e.__class__.__name__}. Message: {e}"
            ) from e
        except ccxt.BaseError as e:
            raise OperationalException(e) from e

    def load_leverage_tiers(self) -> dict[str, list[dict]]:
        if self.trading_mode == TradingMode.FUTURES:
            if self.exchange_has("fetchLeverageTiers"):
                # Fetch all leverage tiers at once
                return self.get_leverage_tiers()
            elif self.exchange_has("fetchMarketLeverageTiers"):
                # Must fetch the leverage tiers for each market separately
                # * This is slow(~45s) on Okx, makes ~90 api calls to load all linear swap markets
                markets = self.markets

                symbols = [
                    symbol
                    for symbol, market in markets.items()
                    if (
                        self.market_is_future(market)
                        and market["quote"] == self._config["stake_currency"]
                    )
                ]

                tiers: dict[str, list[dict]] = {}

                tiers_cached = self.load_cached_leverage_tiers(self._config["stake_currency"])
                if tiers_cached:
                    tiers = tiers_cached

                coros = [
                    self.get_market_leverage_tiers(symbol)
                    for symbol in sorted(symbols)
                    if symbol not in tiers
                ]

                # Be verbose here, as this delays startup by ~1 minute.
                if coros:
                    logger.info(
                        f"Initializing leverage_tiers for {len(symbols)} markets. "
                        "This will take about a minute."
                    )
                else:
                    logger.info("Using cached leverage_tiers.")

                async def gather_results(input_coro):
                    return await asyncio.gather(*input_coro, return_exceptions=True)

                for input_coro in chunks(coros, 100):
                    with self._loop_lock:
                        results = self.loop.run_until_complete(gather_results(input_coro))

                    for res in results:
                        if isinstance(res, Exception):
                            logger.warning(f"Leverage tier exception: {repr(res)}")
                            continue
                        symbol, tier = res
                        tiers[symbol] = tier
                if len(coros) > 0:
                    self.cache_leverage_tiers(tiers, self._config["stake_currency"])
                logger.info(f"Done initializing {len(symbols)} markets.")

                return tiers
        return {}

    def cache_leverage_tiers(self, tiers: dict[str, list[dict]], stake_currency: str) -> None:
        filename = self._config["datadir"] / "futures" / f"leverage_tiers_{stake_currency}.json"
        if not filename.parent.is_dir():
            filename.parent.mkdir(parents=True)
        data = {
            "updated": datetime.now(timezone.utc),
            "data": tiers,
        }
        file_dump_json(filename, data)

    def load_cached_leverage_tiers(
        self, stake_currency: str, cache_time: timedelta | None = None
    ) -> dict[str, list[dict]] | None:
        """
        Load cached leverage tiers from disk
        :param cache_time: The maximum age of the cache before it is considered outdated
        """
        if not cache_time:
            # Default to 4 weeks
            cache_time = timedelta(weeks=4)
        filename = self._config["datadir"] / "futures" / f"leverage_tiers_{stake_currency}.json"
        if filename.is_file():
            try:
                tiers = file_load_json(filename)
                updated = tiers.get("updated")
                if updated:
                    updated_dt = parser.parse(updated)
                    if updated_dt < datetime.now(timezone.utc) - cache_time:
                        logger.info("Cached leverage tiers are outdated. Will update.")
                        return None
                return tiers.get("data")
            except Exception:
                logger.exception("Error loading cached leverage tiers. Refreshing.")
        return None

    def fill_leverage_tiers(self) -> None:
        """
        Assigns property _leverage_tiers to a dictionary of information about the leverage
        allowed on each pair
        """
        leverage_tiers = self.load_leverage_tiers()
        for pair, tiers in leverage_tiers.items():
            pair_tiers = []
            for tier in tiers:
                pair_tiers.append(self.parse_leverage_tier(tier))
            self._leverage_tiers[pair] = pair_tiers

    def parse_leverage_tier(self, tier) -> dict:
        info = tier.get("info", {})
        return {
            "minNotional": tier["minNotional"],
            "maxNotional": tier["maxNotional"],
            "maintenanceMarginRate": tier["maintenanceMarginRate"],
            "maxLeverage": tier["maxLeverage"],
            "maintAmt": float(info["cum"]) if "cum" in info else None,
        }

    def get_max_leverage(self, pair: str, stake_amount: float | None) -> float:
        """
        Returns the maximum leverage that a pair can be traded at
        :param pair: The base/quote currency pair being traded
        :stake_amount: The total value of the traders margin_mode in quote currency
        """

        if self.trading_mode == TradingMode.SPOT:
            return 1.0

        if self.trading_mode == TradingMode.FUTURES:
            # Checks and edge cases
            if stake_amount is None:
                raise OperationalException(
                    f"{self.name}.get_max_leverage requires argument stake_amount"
                )

            if pair not in self._leverage_tiers:
                # Maybe raise exception because it can't be traded on futures?
                return 1.0

            pair_tiers = self._leverage_tiers[pair]

            if stake_amount == 0:
                return self._leverage_tiers[pair][0]["maxLeverage"]  # Max lev for lowest amount

            for tier_index in range(len(pair_tiers)):
                tier = pair_tiers[tier_index]
                lev = tier["maxLeverage"]

                if tier_index < len(pair_tiers) - 1:
                    next_tier = pair_tiers[tier_index + 1]
                    next_floor = next_tier["minNotional"] / next_tier["maxLeverage"]
                    if next_floor > stake_amount:  # Next tier min too high for stake amount
                        return min((tier["maxNotional"] / stake_amount), lev)
                        #
                        # With the two leverage tiers below,
                        # - a stake amount of 150 would mean a max leverage of (10000 / 150) = 66.66
                        # - stakes below 133.33 = max_lev of 75
                        # - stakes between 133.33-200 = max_lev of 10000/stake = 50.01-74.99
                        # - stakes from 200 + 1000 = max_lev of 50
                        #
                        # {
                        #     "min": 0,      # stake = 0.0
                        #     "max": 10000,  # max_stake@75 = 10000/75 = 133.33333333333334
                        #     "lev": 75,
                        # },
                        # {
                        #     "min": 10000,  # stake = 200.0
                        #     "max": 50000,  # max_stake@50 = 50000/50 = 1000.0
                        #     "lev": 50,
                        # }
                        #

                else:  # if on the last tier
                    if stake_amount > tier["maxNotional"]:
                        # If stake is > than max tradeable amount
                        raise InvalidOrderException(f"Amount {stake_amount} too high for {pair}")
                    else:
                        return tier["maxLeverage"]

            raise OperationalException(
                "Looped through all tiers without finding a max leverage. Should never be reached"
            )

        elif self.trading_mode == TradingMode.MARGIN:  # Search markets.limits for max lev
            market = self.markets[pair]
            if market["limits"]["leverage"]["max"] is not None:
                return market["limits"]["leverage"]["max"]
            else:
                return 1.0  # Default if max leverage cannot be found
        else:
            return 1.0

    @retrier
    def _set_leverage(
        self,
        leverage: float,
        pair: str | None = None,
        accept_fail: bool = False,
    ):
        """
        Set's the leverage before making a trade, in order to not
        have the same leverage on every trade
        """
        if self._config["dry_run"] or not self.exchange_has("setLeverage"):
            # Some exchanges only support one margin_mode type
            return
        if self._ft_has.get("floor_leverage", False) is True:
            # Rounding for binance ...
            leverage = floor(leverage)
        try:
            res = self._api.set_leverage(symbol=pair, leverage=leverage)
            self._log_exchange_response("set_leverage", res)
        except ccxt.DDoSProtection as e:
            raise DDosProtection(e) from e
        except (ccxt.BadRequest, ccxt.OperationRejected, ccxt.InsufficientFunds) as e:
            if not accept_fail:
                raise TemporaryError(
                    f"Could not set leverage due to {e.__class__.__name__}. Message: {e}"
                ) from e
        except (ccxt.OperationFailed, ccxt.ExchangeError) as e:
            raise TemporaryError(
                f"Could not set leverage due to {e.__class__.__name__}. Message: {e}"
            ) from e
        except ccxt.BaseError as e:
            raise OperationalException(e) from e

    def get_interest_rate(self) -> float:
        """
        Retrieve interest rate - necessary for Margin trading.
        Should not call the exchange directly when used from backtesting.
        """
        return 0.0

    def funding_fee_cutoff(self, open_date: datetime) -> bool:
        """
        Funding fees are only charged at full hours (usually every 4-8h).
        Therefore a trade opening at 10:00:01 will not be charged a funding fee until the next hour.
        :param open_date: The open date for a trade
        :return: True if the date falls on a full hour, False otherwise
        """
        return open_date.minute == 0 and open_date.second == 0

    @retrier
    def set_margin_mode(
        self,
        pair: str,
        margin_mode: MarginMode,
        accept_fail: bool = False,
        params: dict | None = None,
    ):
        """
        Set's the margin mode on the exchange to cross or isolated for a specific pair
        :param pair: base/quote currency pair (e.g. "ADA/USDT")
        """
        if self._config["dry_run"] or not self.exchange_has("setMarginMode"):
            # Some exchanges only support one margin_mode type
            return

        if params is None:
            params = {}
        try:
            res = self._api.set_margin_mode(margin_mode.value, pair, params)
            self._log_exchange_response("set_margin_mode", res)
        except ccxt.DDoSProtection as e:
            raise DDosProtection(e) from e
        except (ccxt.BadRequest, ccxt.OperationRejected) as e:
            if not accept_fail:
                raise TemporaryError(
                    f"Could not set margin mode due to {e.__class__.__name__}. Message: {e}"
                ) from e
        except (ccxt.OperationFailed, ccxt.ExchangeError) as e:
            raise TemporaryError(
                f"Could not set margin mode due to {e.__class__.__name__}. Message: {e}"
            ) from e
        except ccxt.BaseError as e:
            raise OperationalException(e) from e

    def _fetch_and_calculate_funding_fees(
        self,
        pair: str,
        amount: float,
        is_short: bool,
        open_date: datetime,
        close_date: datetime | None = None,
    ) -> float:
        """
        Fetches and calculates the sum of all funding fees that occurred for a pair
        during a futures trade.
        Only used during dry-run or if the exchange does not provide a funding_rates endpoint.
        :param pair: The quote/base pair of the trade
        :param amount: The quantity of the trade
        :param is_short: trade direction
        :param open_date: The date and time that the trade started
        :param close_date: The date and time that the trade ended
        """

        if self.funding_fee_cutoff(open_date):
            # Shift back to 1h candle to avoid missing funding fees
            # Only really relevant for trades very close to the full hour
            open_date = timeframe_to_prev_date("1h", open_date)
        timeframe = self._ft_has["mark_ohlcv_timeframe"]
        timeframe_ff = self._ft_has["funding_fee_timeframe"]
        mark_price_type = CandleType.from_string(self._ft_has["mark_ohlcv_price"])

        if not close_date:
            close_date = datetime.now(timezone.utc)
        since_ms = dt_ts(timeframe_to_prev_date(timeframe, open_date))

        mark_comb: PairWithTimeframe = (pair, timeframe, mark_price_type)
        funding_comb: PairWithTimeframe = (pair, timeframe_ff, CandleType.FUNDING_RATE)

        candle_histories = self.refresh_latest_ohlcv(
            [mark_comb, funding_comb],
            since_ms=since_ms,
            cache=False,
            drop_incomplete=False,
        )
        try:
            # we can't assume we always get histories - for example during exchange downtimes
            funding_rates = candle_histories[funding_comb]
            mark_rates = candle_histories[mark_comb]
        except KeyError:
            raise ExchangeError("Could not find funding rates.") from None

        funding_mark_rates = self.combine_funding_and_mark(funding_rates, mark_rates)

        return self.calculate_funding_fees(
            funding_mark_rates,
            amount=amount,
            is_short=is_short,
            open_date=open_date,
            close_date=close_date,
        )

    @staticmethod
    def combine_funding_and_mark(
        funding_rates: DataFrame, mark_rates: DataFrame, futures_funding_rate: int | None = None
    ) -> DataFrame:
        """
        Combine funding-rates and mark-rates dataframes
        :param funding_rates: Dataframe containing Funding rates (Type FUNDING_RATE)
        :param mark_rates: Dataframe containing Mark rates (Type mark_ohlcv_price)
        :param futures_funding_rate: Fake funding rate to use if funding_rates are not available
        """
        if futures_funding_rate is None:
            return mark_rates.merge(
                funding_rates, on="date", how="inner", suffixes=["_mark", "_fund"]
            )
        else:
            if len(funding_rates) == 0:
                # No funding rate candles - full fillup with fallback variable
                mark_rates["open_fund"] = futures_funding_rate
                return mark_rates.rename(
                    columns={
                        "open": "open_mark",
                        "close": "close_mark",
                        "high": "high_mark",
                        "low": "low_mark",
                        "volume": "volume_mark",
                    }
                )

            else:
                # Fill up missing funding_rate candles with fallback value
                combined = mark_rates.merge(
                    funding_rates, on="date", how="left", suffixes=["_mark", "_fund"]
                )
                combined["open_fund"] = combined["open_fund"].fillna(futures_funding_rate)
                return combined

    def calculate_funding_fees(
        self,
        df: DataFrame,
        amount: float,
        is_short: bool,
        open_date: datetime,
        close_date: datetime,
        time_in_ratio: float | None = None,
    ) -> float:
        """
        calculates the sum of all funding fees that occurred for a pair during a futures trade
        :param df: Dataframe containing combined funding and mark rates
                   as `open_fund` and `open_mark`.
        :param amount: The quantity of the trade
        :param is_short: trade direction
        :param open_date: The date and time that the trade started
        :param close_date: The date and time that the trade ended
        :param time_in_ratio: Not used by most exchange classes
        """
        fees: float = 0

        if not df.empty:
            df1 = df[(df["date"] >= open_date) & (df["date"] <= close_date)]
            fees = sum(df1["open_fund"] * df1["open_mark"] * amount)
        if isnan(fees):
            fees = 0.0
        # Negate fees for longs as funding_fees expects it this way based on live endpoints.
        return fees if is_short else -fees

    def get_funding_fees(
        self, pair: str, amount: float, is_short: bool, open_date: datetime
    ) -> float:
        """
        Fetch funding fees, either from the exchange (live) or calculates them
        based on funding rate/mark price history
        :param pair: The quote/base pair of the trade
        :param is_short: trade direction
        :param amount: Trade amount
        :param open_date: Open date of the trade
        :return: funding fee since open_date
        """
        if self.trading_mode == TradingMode.FUTURES:
            try:
                if self._config["dry_run"]:
                    funding_fees = self._fetch_and_calculate_funding_fees(
                        pair, amount, is_short, open_date
                    )
                else:
                    funding_fees = self._get_funding_fees_from_exchange(pair, open_date)
                return funding_fees
            except ExchangeError:
                logger.warning(f"Could not update funding fees for {pair}.")

        return 0.0

    def get_liquidation_price(
        self,
        pair: str,
        # Dry-run
        open_rate: float,  # Entry price of position
        is_short: bool,
        amount: float,  # Absolute value of position size
        stake_amount: float,
        leverage: float,
        wallet_balance: float,
        open_trades: list | None = None,
    ) -> float | None:
        """
        Set's the margin mode on the exchange to cross or isolated for a specific pair
        """
        if self.trading_mode == TradingMode.SPOT:
            return None
        elif self.trading_mode != TradingMode.FUTURES:
            raise OperationalException(
                f"{self.name} does not support {self.margin_mode} {self.trading_mode}"
            )

        liquidation_price = None
        if self._config["dry_run"] or not self.exchange_has("fetchPositions"):
            liquidation_price = self.dry_run_liquidation_price(
                pair=pair,
                open_rate=open_rate,
                is_short=is_short,
                amount=amount,
                leverage=leverage,
                stake_amount=stake_amount,
                wallet_balance=wallet_balance,
                open_trades=open_trades or [],
            )
        else:
            positions = self.fetch_positions(pair)
            if len(positions) > 0:
                pos = positions[0]
                liquidation_price = pos["liquidationPrice"]

        if liquidation_price is not None:
            buffer_amount = abs(open_rate - liquidation_price) * self.liquidation_buffer
            liquidation_price_buffer = (
                liquidation_price - buffer_amount if is_short else liquidation_price + buffer_amount
            )
            return max(liquidation_price_buffer, 0.0)
        else:
            return None

    def dry_run_liquidation_price(
        self,
        pair: str,
        open_rate: float,  # Entry price of position
        is_short: bool,
        amount: float,
        stake_amount: float,
        leverage: float,
        wallet_balance: float,  # Or margin balance
        open_trades: list,
    ) -> float | None:
        """
        Important: Must be fetching data from cached values as this is used by backtesting!
        PERPETUAL:
         gate: https://www.gate.io/help/futures/futures/27724/liquidation-price-bankruptcy-price
         > Liquidation Price = (Entry Price ± Margin / Contract Multiplier / Size) /
                                [ 1 ± (Maintenance Margin Ratio + Taker Rate)]
            Wherein, "+" or "-" depends on whether the contract goes long or short:
            "-" for long, and "+" for short.

         okex: https://www.okx.com/support/hc/en-us/articles/
            360053909592-VI-Introduction-to-the-isolated-mode-of-Single-Multi-currency-Portfolio-margin

        :param pair: Pair to calculate liquidation price for
        :param open_rate: Entry price of position
        :param is_short: True if the trade is a short, false otherwise
        :param amount: Absolute value of position size incl. leverage (in base currency)
        :param stake_amount: Stake amount - Collateral in settle currency.
        :param leverage: Leverage used for this position.
        :param trading_mode: SPOT, MARGIN, FUTURES, etc.
        :param margin_mode: Either ISOLATED or CROSS
        :param wallet_balance: Amount of margin_mode in the wallet being used to trade
            Cross-Margin Mode: crossWalletBalance
            Isolated-Margin Mode: isolatedWalletBalance
        :param open_trades: List of other open trades in the same wallet
        """

        market = self.markets[pair]
        taker_fee_rate = market["taker"]
        mm_ratio, _ = self.get_maintenance_ratio_and_amt(pair, stake_amount)

        if self.trading_mode == TradingMode.FUTURES and self.margin_mode == MarginMode.ISOLATED:
            if market["inverse"]:
                raise OperationalException("Freqtrade does not yet support inverse contracts")

            value = wallet_balance / amount

            mm_ratio_taker = mm_ratio + taker_fee_rate
            if is_short:
                return (open_rate + value) / (1 + mm_ratio_taker)
            else:
                return (open_rate - value) / (1 - mm_ratio_taker)
        else:
            raise OperationalException(
                "Freqtrade only supports isolated futures for leverage trading"
            )

    def get_maintenance_ratio_and_amt(
        self,
        pair: str,
        notional_value: float,
    ) -> tuple[float, float | None]:
        """
        Important: Must be fetching data from cached values as this is used by backtesting!
        :param pair: Market symbol
        :param notional_value: The total trade amount in quote currency
        :return: (maintenance margin ratio, maintenance amount)
        """

        if (
            self._config.get("runmode") in OPTIMIZE_MODES
            or self.exchange_has("fetchLeverageTiers")
            or self.exchange_has("fetchMarketLeverageTiers")
        ):
            if pair not in self._leverage_tiers:
                raise InvalidOrderException(
                    f"Maintenance margin rate for {pair} is unavailable for {self.name}"
                )

            pair_tiers = self._leverage_tiers[pair]

            for tier in reversed(pair_tiers):
                if notional_value >= tier["minNotional"]:
                    return (tier["maintenanceMarginRate"], tier["maintAmt"])

            raise ExchangeError("nominal value can not be lower than 0")
            # The lowest notional_floor for any pair in fetch_leverage_tiers is always 0 because it
            # describes the min amt for a tier, and the lowest tier will always go down to 0
        else:
            raise ExchangeError(f"Cannot get maintenance ratio using {self.name}")<|MERGE_RESOLUTION|>--- conflicted
+++ resolved
@@ -2229,12 +2229,8 @@
         since_ms: int,
         candle_type: CandleType,
         is_new_pair: bool = False,
-<<<<<<< HEAD
-        until_ms: Optional[int] = None,
+        until_ms: int | None = None,
         only_from_ccxt: bool = False,
-=======
-        until_ms: int | None = None,
->>>>>>> 5d9af5a7
     ) -> DataFrame:
         """
         Get candle history using asyncio and returns the list of candles.
