"""
This module contains the class to persist trades into SQLite
"""
import logging
from datetime import datetime, timezone
from decimal import Decimal
from typing import Any, Dict, List, Optional

from sqlalchemy import (Boolean, Column, DateTime, Float, ForeignKey, Integer, String,
                        create_engine, desc, func, inspect)
from sqlalchemy.exc import NoSuchModuleError
from sqlalchemy.orm import Query, declarative_base, relationship, scoped_session, sessionmaker
from sqlalchemy.pool import StaticPool
from sqlalchemy.sql.schema import UniqueConstraint

from freqtrade.constants import DATETIME_PRINT_FORMAT
from freqtrade.enums import SellType
from freqtrade.exceptions import DependencyException, OperationalException
from freqtrade.leverage import interest
from freqtrade.misc import safe_value_fallback
from freqtrade.persistence.migrations import check_migrate


logger = logging.getLogger(__name__)


_DECL_BASE: Any = declarative_base()
_SQL_DOCS_URL = 'http://docs.sqlalchemy.org/en/latest/core/engines.html#database-urls'


def init_db(db_url: str, clean_open_orders: bool = False) -> None:
    """
        Initializes this module with the given config,
        registers all known command handlers
        and starts polling for message updates
        :param db_url: Database to use
        :param clean_open_orders: Remove open orders from the database.
            Useful for dry-run or if all orders have been reset on the exchange.
        :return: None
    """
    kwargs = {}

    if db_url == 'sqlite://':
        kwargs.update({
            'poolclass': StaticPool,
        })
    # Take care of thread ownership
    if db_url.startswith('sqlite://'):
        kwargs.update({
            'connect_args': {'check_same_thread': False},
        })

    try:
        engine = create_engine(db_url, future=True, **kwargs)
    except NoSuchModuleError:
        raise OperationalException(f"Given value for db_url: '{db_url}' "
                                   f"is no valid database URL! (See {_SQL_DOCS_URL})")

    # https://docs.sqlalchemy.org/en/13/orm/contextual.html#thread-local-scope
    # Scoped sessions proxy requests to the appropriate thread-local session.
    # We should use the scoped_session object - not a seperately initialized version
    Trade._session = scoped_session(sessionmaker(bind=engine, autoflush=True))
    Trade.query = Trade._session.query_property()
    Order.query = Trade._session.query_property()
    PairLock.query = Trade._session.query_property()

    previous_tables = inspect(engine).get_table_names()
    _DECL_BASE.metadata.create_all(engine)
    check_migrate(engine, decl_base=_DECL_BASE, previous_tables=previous_tables)

    # Clean dry_run DB if the db is not in-memory
    if clean_open_orders and db_url != 'sqlite://':
        clean_dry_run_db()


def cleanup_db() -> None:
    """
    Flushes all pending operations to disk.
    :return: None
    """
    Trade.commit()


def clean_dry_run_db() -> None:
    """
    Remove open_order_id from a Dry_run DB
    :return: None
    """
    for trade in Trade.query.filter(Trade.open_order_id.isnot(None)).all():
        # Check we are updating only a dry_run order not a prod one
        if 'dry_run' in trade.open_order_id:
            trade.open_order_id = None
    Trade.commit()


class Order(_DECL_BASE):
    """
    Order database model
    Keeps a record of all orders placed on the exchange

    One to many relationship with Trades:
      - One trade can have many orders
      - One Order can only be associated with one Trade

    Mirrors CCXT Order structure
    """
    __tablename__ = 'orders'
    # Uniqueness should be ensured over pair, order_id
    # its likely that order_id is unique per Pair on some exchanges.
    __table_args__ = (UniqueConstraint('ft_pair', 'order_id', name="_order_pair_order_id"),)

    id = Column(Integer, primary_key=True)
    ft_trade_id = Column(Integer, ForeignKey('trades.id'), index=True)

    trade = relationship("Trade", back_populates="orders")

    ft_order_side = Column(String(25), nullable=False)
    ft_pair = Column(String(25), nullable=False)
    ft_is_open = Column(Boolean, nullable=False, default=True, index=True)

    order_id = Column(String(255), nullable=False, index=True)
    status = Column(String(255), nullable=True)
    symbol = Column(String(25), nullable=True)
    order_type = Column(String(50), nullable=True)
    side = Column(String(25), nullable=True)
    price = Column(Float, nullable=True)
    average = Column(Float, nullable=True)
    amount = Column(Float, nullable=True)
    filled = Column(Float, nullable=True)
    remaining = Column(Float, nullable=True)
    cost = Column(Float, nullable=True)
    order_date = Column(DateTime, nullable=True, default=datetime.utcnow)
    order_filled_date = Column(DateTime, nullable=True)
    order_update_date = Column(DateTime, nullable=True)

    leverage = Column(Float, nullable=True, default=1.0)

    def __repr__(self):

        return (f'Order(id={self.id}, order_id={self.order_id}, trade_id={self.ft_trade_id}, '
                f'side={self.side}, order_type={self.order_type}, status={self.status})')

    def update_from_ccxt_object(self, order):
        """
        Update Order from ccxt response
        Only updates if fields are available from ccxt -
        """
        if self.order_id != str(order['id']):
            raise DependencyException("Order-id's don't match")

        self.status = order.get('status', self.status)
        self.symbol = order.get('symbol', self.symbol)
        self.order_type = order.get('type', self.order_type)
        self.side = order.get('side', self.side)
        self.price = order.get('price', self.price)
        self.amount = order.get('amount', self.amount)
        self.filled = order.get('filled', self.filled)
        self.average = order.get('average', self.average)
        self.remaining = order.get('remaining', self.remaining)
        self.cost = order.get('cost', self.cost)
        self.leverage = order.get('leverage', self.leverage)

        if 'timestamp' in order and order['timestamp'] is not None:
            self.order_date = datetime.fromtimestamp(order['timestamp'] / 1000, tz=timezone.utc)

        self.ft_is_open = True
        if self.status in ('closed', 'canceled', 'cancelled'):
            self.ft_is_open = False
            if order.get('filled', 0) > 0:
                self.order_filled_date = datetime.now(timezone.utc)
        self.order_update_date = datetime.now(timezone.utc)

    @staticmethod
    def update_orders(orders: List['Order'], order: Dict[str, Any]):
        """
        Get all non-closed orders - useful when trying to batch-update orders
        """
        if not isinstance(order, dict):
            logger.warning(f"{order} is not a valid response object.")
            return

        filtered_orders = [o for o in orders if o.order_id == order.get('id')]
        if filtered_orders:
            oobj = filtered_orders[0]
            oobj.update_from_ccxt_object(order)
            Order.query.session.commit()
        else:
            logger.warning(f"Did not find order for {order}.")

    @staticmethod
    def parse_from_ccxt_object(order: Dict[str, Any], pair: str, side: str) -> 'Order':
        """
        Parse an order from a ccxt object and return a new order Object.
        """
        o = Order(order_id=str(order['id']), ft_order_side=side, ft_pair=pair)

        o.update_from_ccxt_object(order)
        return o

    @staticmethod
    def get_open_orders() -> List['Order']:
        """
        """
        return Order.query.filter(Order.ft_is_open.is_(True)).all()


class LocalTrade():
    """
    Trade database model.
    Used in backtesting - must be aligned to Trade model!

    """
    use_db: bool = False
    # Trades container for backtesting
    trades: List['LocalTrade'] = []
    trades_open: List['LocalTrade'] = []
    total_profit: float = 0

    id: int = 0

    orders: List[Order] = []

    exchange: str = ''
    pair: str = ''
    is_open: bool = True
    fee_open: float = 0.0
    fee_open_cost: Optional[float] = None
    fee_open_currency: str = ''
    fee_close: float = 0.0
    fee_close_cost: Optional[float] = None
    fee_close_currency: str = ''
    open_rate: float = 0.0
    open_rate_requested: Optional[float] = None
    # open_trade_value - calculated via _calc_open_trade_value
    open_trade_value: float = 0.0
    close_rate: Optional[float] = None
    close_rate_requested: Optional[float] = None
    close_profit: Optional[float] = None
    close_profit_abs: Optional[float] = None
    stake_amount: float = 0.0
    amount: float = 0.0
    amount_requested: Optional[float] = None
    open_date: datetime
    close_date: Optional[datetime] = None
    open_order_id: Optional[str] = None
    # absolute value of the stop loss
    stop_loss: float = 0.0
    # percentage value of the stop loss
    stop_loss_pct: float = 0.0
    # absolute value of the initial stop loss
    initial_stop_loss: float = 0.0
    # percentage value of the initial stop loss
    initial_stop_loss_pct: float = 0.0
    # stoploss order id which is on exchange
    stoploss_order_id: Optional[str] = None
    # last update time of the stoploss order on exchange
    stoploss_last_update: Optional[datetime] = None
    # absolute value of the highest reached price
    max_rate: float = 0.0
    # Lowest price reached
    min_rate: float = 0.0
    sell_reason: str = ''
    sell_order_status: str = ''
    strategy: str = ''
    buy_tag: Optional[str] = None
    timeframe: Optional[int] = None

    # Leverage trading properties
    is_short: bool = False
    isolated_liq: Optional[float] = None
    leverage: float = 1.0
<<<<<<< HEAD
=======

    # Margin trading properties
    interest_rate: float = 0.0
    interest_mode: InterestMode = InterestMode.NONE
>>>>>>> b3ca2d0c

    @property
    def has_no_leverage(self) -> bool:
        """Returns true if this is a non-leverage, non-short trade"""
        return ((self.leverage or self.leverage is None) == 1.0 and not self.is_short)

    @property
    def borrowed(self) -> float:
        """
            The amount of currency borrowed from the exchange for leverage trades
            If a long trade, the amount is in base currency
            If a short trade, the amount is in the other currency being traded
        """
        if self.has_no_leverage:
            return 0.0
        elif not self.is_short:
            return (self.amount * self.open_rate) * ((self.leverage-1)/self.leverage)
        else:
            return self.amount

    @property
    def open_date_utc(self):
        return self.open_date.replace(tzinfo=timezone.utc)

    @property
    def close_date_utc(self):
        return self.close_date.replace(tzinfo=timezone.utc)

    @property
    def enter_side(self) -> str:
        if self.is_short:
            return "sell"
        else:
            return "buy"

    @property
    def exit_side(self) -> str:
        if self.is_short:
            return "buy"
        else:
            return "sell"

    def __init__(self, **kwargs):
        for key in kwargs:
            setattr(self, key, kwargs[key])
        if self.isolated_liq:
            self.set_isolated_liq(self.isolated_liq)
        self.recalc_open_trade_value()

    def _set_stop_loss(self, stop_loss: float, percent: float):
        """
            Method you should use to set self.stop_loss.
            Assures stop_loss is not passed the liquidation price
        """
        if self.isolated_liq is not None:
            if self.is_short:
                sl = min(stop_loss, self.isolated_liq)
            else:
                sl = max(stop_loss, self.isolated_liq)
        else:
            sl = stop_loss

        if not self.stop_loss:
            self.initial_stop_loss = sl
        self.stop_loss = sl

        if self.is_short:
            self.stop_loss_pct = abs(percent)
        else:
            self.stop_loss_pct = -1 * abs(percent)
        self.stoploss_last_update = datetime.utcnow()

    def set_isolated_liq(self, isolated_liq: float):
        """
            Method you should use to set self.liquidation price.
            Assures stop_loss is not passed the liquidation price
        """
        if self.stop_loss is not None:
            if self.is_short:
                self.stop_loss = min(self.stop_loss, isolated_liq)
            else:
                self.stop_loss = max(self.stop_loss, isolated_liq)
        else:
            self.initial_stop_loss = isolated_liq
            self.stop_loss = isolated_liq

        self.isolated_liq = isolated_liq

    def __repr__(self):
        open_since = self.open_date.strftime(DATETIME_PRINT_FORMAT) if self.is_open else 'closed'
        leverage = self.leverage or 1.0
        is_short = self.is_short or False

        return (
            f'Trade(id={self.id}, pair={self.pair}, amount={self.amount:.8f}, '
            f'is_short={is_short}, leverage={leverage}, '
            f'open_rate={self.open_rate:.8f}, open_since={open_since})'
        )

    def to_json(self) -> Dict[str, Any]:
        return {
            'trade_id': self.id,
            'pair': self.pair,
            'is_open': self.is_open,
            'exchange': self.exchange,
            'amount': round(self.amount, 8),
            'amount_requested': round(self.amount_requested, 8) if self.amount_requested else None,
            'stake_amount': round(self.stake_amount, 8),
            'strategy': self.strategy,
            'buy_tag': self.buy_tag,
            'timeframe': self.timeframe,

            'fee_open': self.fee_open,
            'fee_open_cost': self.fee_open_cost,
            'fee_open_currency': self.fee_open_currency,
            'fee_close': self.fee_close,
            'fee_close_cost': self.fee_close_cost,
            'fee_close_currency': self.fee_close_currency,

            'open_date': self.open_date.strftime(DATETIME_PRINT_FORMAT),
            'open_timestamp': int(self.open_date.replace(tzinfo=timezone.utc).timestamp() * 1000),
            'open_rate': self.open_rate,
            'open_rate_requested': self.open_rate_requested,
            'open_trade_value': round(self.open_trade_value, 8),

            'close_date': (self.close_date.strftime(DATETIME_PRINT_FORMAT)
                           if self.close_date else None),
            'close_timestamp': int(self.close_date.replace(
                tzinfo=timezone.utc).timestamp() * 1000) if self.close_date else None,
            'close_rate': self.close_rate,
            'close_rate_requested': self.close_rate_requested,
            'close_profit': self.close_profit,  # Deprecated
            'close_profit_pct': round(self.close_profit * 100, 2) if self.close_profit else None,
            'close_profit_abs': self.close_profit_abs,  # Deprecated

            'trade_duration_s': (int((self.close_date_utc - self.open_date_utc).total_seconds())
                                 if self.close_date else None),
            'trade_duration': (int((self.close_date_utc - self.open_date_utc).total_seconds() // 60)
                               if self.close_date else None),

            'profit_ratio': self.close_profit,
            'profit_pct': round(self.close_profit * 100, 2) if self.close_profit else None,
            'profit_abs': self.close_profit_abs,

            'sell_reason': self.sell_reason,
            'sell_order_status': self.sell_order_status,
            'stop_loss_abs': self.stop_loss,
            'stop_loss_ratio': self.stop_loss_pct if self.stop_loss_pct else None,
            'stop_loss_pct': (self.stop_loss_pct * 100) if self.stop_loss_pct else None,
            'stoploss_order_id': self.stoploss_order_id,
            'stoploss_last_update': (self.stoploss_last_update.strftime(DATETIME_PRINT_FORMAT)
                                     if self.stoploss_last_update else None),
            'stoploss_last_update_timestamp': int(self.stoploss_last_update.replace(
                tzinfo=timezone.utc).timestamp() * 1000) if self.stoploss_last_update else None,
            'initial_stop_loss_abs': self.initial_stop_loss,
            'initial_stop_loss_ratio': (self.initial_stop_loss_pct
                                        if self.initial_stop_loss_pct else None),
            'initial_stop_loss_pct': (self.initial_stop_loss_pct * 100
                                      if self.initial_stop_loss_pct else None),
            'min_rate': self.min_rate,
            'max_rate': self.max_rate,

            'leverage': self.leverage,
            'interest_rate': self.interest_rate,
            'isolated_liq': self.isolated_liq,
            'is_short': self.is_short,

            'open_order_id': self.open_order_id,
        }

    @staticmethod
    def reset_trades() -> None:
        """
        Resets all trades. Only active for backtesting mode.
        """
        LocalTrade.trades = []
        LocalTrade.trades_open = []
        LocalTrade.total_profit = 0

    def adjust_min_max_rates(self, current_price: float) -> None:
        """
        Adjust the max_rate and min_rate.
        """
        self.max_rate = max(current_price, self.max_rate or self.open_rate)
        self.min_rate = min(current_price, self.min_rate or self.open_rate)

    def adjust_stop_loss(self, current_price: float, stoploss: float,
                         initial: bool = False) -> None:
        """
        This adjusts the stop loss to it's most recently observed setting
        :param current_price: Current rate the asset is traded
        :param stoploss: Stoploss as factor (sample -0.05 -> -5% below current price).
        :param initial: Called to initiate stop_loss.
            Skips everything if self.stop_loss is already set.
        """
        if initial and not (self.stop_loss is None or self.stop_loss == 0):
            # Don't modify if called with initial and nothing to do
            return

        if self.is_short:
            new_loss = float(current_price * (1 + abs(stoploss)))
            # If trading with leverage, don't set the stoploss below the liquidation price
            if self.isolated_liq:
                new_loss = min(self.isolated_liq, new_loss)
        else:
            new_loss = float(current_price * (1 - abs(stoploss)))
            # If trading with leverage, don't set the stoploss below the liquidation price
            if self.isolated_liq:
                new_loss = max(self.isolated_liq, new_loss)

        # no stop loss assigned yet
        if not self.stop_loss:
            logger.debug(f"{self.pair} - Assigning new stoploss...")
            self._set_stop_loss(new_loss, stoploss)
            self.initial_stop_loss = new_loss
            if self.is_short:
                self.initial_stop_loss_pct = abs(stoploss)
            else:
                self.initial_stop_loss_pct = -1 * abs(stoploss)

        # evaluate if the stop loss needs to be updated
        else:

            higher_stop = new_loss > self.stop_loss
            lower_stop = new_loss < self.stop_loss

            # stop losses only walk up, never down!,
            # TODO-lev
            #   ? But adding more to a leveraged trade would create a lower liquidation price,
            #   ? decreasing the minimum stoploss
            if (higher_stop and not self.is_short) or (lower_stop and self.is_short):
                logger.debug(f"{self.pair} - Adjusting stoploss...")
                self._set_stop_loss(new_loss, stoploss)
            else:
                logger.debug(f"{self.pair} - Keeping current stoploss...")

        logger.debug(
            f"{self.pair} - Stoploss adjusted. current_price={current_price:.8f}, "
            f"open_rate={self.open_rate:.8f}, max_rate={self.max_rate:.8f}, "
            f"initial_stop_loss={self.initial_stop_loss:.8f}, "
            f"stop_loss={self.stop_loss:.8f}. "
            f"Trailing stoploss saved us: "
            f"{float(self.stop_loss) - float(self.initial_stop_loss):.8f}.")

    def update(self, order: Dict) -> None:
        """
        Updates this entity with amount and actual open/close rates.
        :param order: order retrieved by exchange.fetch_order()
        :return: None
        """
        order_type = order['type']

        if 'is_short' in order and order['side'] == 'sell':
            # Only set's is_short on opening trades, ignores non-shorts
            self.is_short = order['is_short']

        # Ignore open and cancelled orders
        if order['status'] == 'open' or safe_value_fallback(order, 'average', 'price') is None:
            return

        logger.info('Updating trade (id=%s) ...', self.id)

        if order_type in ('market', 'limit') and self.enter_side == order['side']:
            # Update open rate and actual amount
            self.open_rate = float(safe_value_fallback(order, 'average', 'price'))
            self.amount = float(safe_value_fallback(order, 'filled', 'amount'))
            if 'leverage' in order:
                self.leverage = order['leverage']
            self.recalc_open_trade_value()
            if self.is_open:
                payment = "SELL" if self.is_short else "BUY"
                logger.info(f'{order_type.upper()}_{payment} has been fulfilled for {self}.')
            self.open_order_id = None
        elif order_type in ('market', 'limit') and self.exit_side == order['side']:
            if self.is_open:
                payment = "BUY" if self.is_short else "SELL"
                # TODO-lev: On shorts, you buy a little bit more than the amount (amount + interest)
                # This wll only print the original amount
                logger.info(f'{order_type.upper()}_{payment} has been fulfilled for {self}.')
            # TODO-lev: Double check this
            self.close(safe_value_fallback(order, 'average', 'price'))
        elif order_type in ('stop_loss_limit', 'stop-loss', 'stop-loss-limit', 'stop'):
            self.stoploss_order_id = None
            self.close_rate_requested = self.stop_loss
            self.sell_reason = SellType.STOPLOSS_ON_EXCHANGE.value
            if self.is_open:
                logger.info(f'{order_type.upper()} is hit for {self}.')
            self.close(safe_value_fallback(order, 'average', 'price'))
        else:
            raise ValueError(f'Unknown order type: {order_type}')
        Trade.commit()

    def close(self, rate: float, *, show_msg: bool = True) -> None:
        """
        Sets close_rate to the given rate, calculates total profit
        and marks trade as closed
        """
        self.close_rate = rate
        self.close_date = self.close_date or datetime.utcnow()
        self.close_profit = self.calc_profit_ratio()
        self.close_profit_abs = self.calc_profit()
        self.is_open = False
        self.sell_order_status = 'closed'
        self.open_order_id = None
        if show_msg:
            logger.info(
                'Marking %s as closed as the trade is fulfilled and found no open orders for it.',
                self
            )

    def update_fee(self, fee_cost: float, fee_currency: Optional[str], fee_rate: Optional[float],
                   side: str) -> None:
        """
        Update Fee parameters. Only acts once per side
        """
        if self.enter_side == side and self.fee_open_currency is None:
            self.fee_open_cost = fee_cost
            self.fee_open_currency = fee_currency
            if fee_rate is not None:
                self.fee_open = fee_rate
                # Assume close-fee will fall into the same fee category and take an educated guess
                self.fee_close = fee_rate
        elif self.exit_side == side and self.fee_close_currency is None:
            self.fee_close_cost = fee_cost
            self.fee_close_currency = fee_currency
            if fee_rate is not None:
                self.fee_close = fee_rate

    def fee_updated(self, side: str) -> bool:
        """
        Verify if this side (buy / sell) has already been updated
        """
        if self.enter_side == side:
            return self.fee_open_currency is not None
        elif self.exit_side == side:
            return self.fee_close_currency is not None
        else:
            return False

    def update_order(self, order: Dict) -> None:
        Order.update_orders(self.orders, order)

    def _calc_open_trade_value(self) -> float:
        """
        Calculate the open_rate including open_fee.
        :return: Price in of the open trade incl. Fees
        """
        open_trade = Decimal(self.amount) * Decimal(self.open_rate)
        fees = open_trade * Decimal(self.fee_open)
        if self.is_short:
            return float(open_trade - fees)
        else:
            return float(open_trade + fees)

    def recalc_open_trade_value(self) -> None:
        """
        Recalculate open_trade_value.
        Must be called whenever open_rate, fee_open or is_short is changed.

        """
        self.open_trade_value = self._calc_open_trade_value()

    def calculate_interest(self, interest_rate: Optional[float] = None) -> Decimal:
        """
        : param interest_rate: interest_charge for borrowing this coin(optional).
        If interest_rate is not set self.interest_rate will be used
        """

        zero = Decimal(0.0)
        # If nothing was borrowed
        if self.has_no_leverage:
            return zero

        open_date = self.open_date.replace(tzinfo=None)
        now = (self.close_date or datetime.now(timezone.utc)).replace(tzinfo=None)
        sec_per_hour = Decimal(3600)
        total_seconds = Decimal((now - open_date).total_seconds())
        hours = total_seconds/sec_per_hour or zero

        rate = Decimal(interest_rate or self.interest_rate)
        borrowed = Decimal(self.borrowed)

        return interest(exchange_name=self.exchange, borrowed=borrowed, rate=rate, hours=hours)

    def calc_close_trade_value(self, rate: Optional[float] = None,
                               fee: Optional[float] = None,
                               interest_rate: Optional[float] = None) -> float:
        """
        Calculate the close_rate including fee
        :param fee: fee to use on the close rate (optional).
            If rate is not set self.fee will be used
        :param rate: rate to compare with (optional).
            If rate is not set self.close_rate will be used
        :param interest_rate: interest_charge for borrowing this coin (optional).
            If interest_rate is not set self.interest_rate will be used
        :return: Price in BTC of the open trade
        """
        if rate is None and not self.close_rate:
            return 0.0

        interest = self.calculate_interest(interest_rate)
        if self.is_short:
            amount = Decimal(self.amount) + Decimal(interest)
        else:
            # Currency already owned for longs, no need to purchase
            amount = Decimal(self.amount)

        close_trade = Decimal(amount) * Decimal(rate or self.close_rate)  # type: ignore
        fees = close_trade * Decimal(fee or self.fee_close)

        if self.is_short:
            return float(close_trade + fees)
        else:
            return float(close_trade - fees - interest)

    def calc_profit(self, rate: Optional[float] = None,
                    fee: Optional[float] = None,
                    interest_rate: Optional[float] = None) -> float:
        """
        Calculate the absolute profit in stake currency between Close and Open trade
        :param fee: fee to use on the close rate (optional).
            If fee is not set self.fee will be used
        :param rate: close rate to compare with (optional).
            If rate is not set self.close_rate will be used
        :param interest_rate: interest_charge for borrowing this coin (optional).
            If interest_rate is not set self.interest_rate will be used
        :return:  profit in stake currency as float
        """
        close_trade_value = self.calc_close_trade_value(
            rate=(rate or self.close_rate),
            fee=(fee or self.fee_close),
            interest_rate=(interest_rate or self.interest_rate)
        )

        if self.is_short:
            profit = self.open_trade_value - close_trade_value
        else:
            profit = close_trade_value - self.open_trade_value
        return float(f"{profit:.8f}")

    def calc_profit_ratio(self, rate: Optional[float] = None,
                          fee: Optional[float] = None,
                          interest_rate: Optional[float] = None) -> float:
        """
        Calculates the profit as ratio (including fee).
        :param rate: rate to compare with (optional).
            If rate is not set self.close_rate will be used
        :param fee: fee to use on the close rate (optional).
        :param interest_rate: interest_charge for borrowing this coin (optional).
            If interest_rate is not set self.interest_rate will be used
        :return: profit ratio as float
        """
        close_trade_value = self.calc_close_trade_value(
            rate=(rate or self.close_rate),
            fee=(fee or self.fee_close),
            interest_rate=(interest_rate or self.interest_rate)
        )

        short_close_zero = (self.is_short and close_trade_value == 0.0)
        long_close_zero = (not self.is_short and self.open_trade_value == 0.0)
        leverage = self.leverage or 1.0

        if (short_close_zero or long_close_zero):
            return 0.0
        else:
            if self.is_short:
                profit_ratio = (1 - (close_trade_value/self.open_trade_value)) * leverage
            else:
                profit_ratio = ((close_trade_value/self.open_trade_value) - 1) * leverage

        return float(f"{profit_ratio:.8f}")

    def select_order(self, order_side: str, is_open: Optional[bool]) -> Optional[Order]:
        """
        Finds latest order for this orderside and status
        :param order_side: Side of the order (either 'buy' or 'sell')
        :param is_open: Only search for open orders?
        :return: latest Order object if it exists, else None
        """
        orders = [o for o in self.orders if o.side == order_side]
        if is_open is not None:
            orders = [o for o in orders if o.ft_is_open == is_open]
        if len(orders) > 0:
            return orders[-1]
        else:
            return None

    @staticmethod
    def get_trades_proxy(*, pair: str = None, is_open: bool = None,
                         open_date: datetime = None, close_date: datetime = None,
                         ) -> List['LocalTrade']:
        """
        Helper function to query Trades.
        Returns a List of trades, filtered on the parameters given.
        In live mode, converts the filter to a database query and returns all rows
        In Backtest mode, uses filters on Trade.trades to get the result.

        :return: unsorted List[Trade]
        """

        # Offline mode - without database
        if is_open is not None:
            if is_open:
                sel_trades = LocalTrade.trades_open
            else:
                sel_trades = LocalTrade.trades

        else:
            # Not used during backtesting, but might be used by a strategy
            sel_trades = list(LocalTrade.trades + LocalTrade.trades_open)

        if pair:
            sel_trades = [trade for trade in sel_trades if trade.pair == pair]
        if open_date:
            sel_trades = [trade for trade in sel_trades if trade.open_date > open_date]
        if close_date:
            sel_trades = [trade for trade in sel_trades if trade.close_date
                          and trade.close_date > close_date]

        return sel_trades

    @staticmethod
    def close_bt_trade(trade):
        LocalTrade.trades_open.remove(trade)
        LocalTrade.trades.append(trade)
        LocalTrade.total_profit += trade.close_profit_abs

    @staticmethod
    def add_bt_trade(trade):
        if trade.is_open:
            LocalTrade.trades_open.append(trade)
        else:
            LocalTrade.trades.append(trade)

    @staticmethod
    def get_open_trades() -> List[Any]:
        """
        Query trades from persistence layer
        """
        return Trade.get_trades_proxy(is_open=True)

    @staticmethod
    def stoploss_reinitialization(desired_stoploss):
        """
        Adjust initial Stoploss to desired stoploss for all open trades.
        """
        for trade in Trade.get_open_trades():
            logger.info("Found open trade: %s", trade)

            # skip case if trailing-stop changed the stoploss already.
            if (trade.stop_loss == trade.initial_stop_loss
                    and trade.initial_stop_loss_pct != desired_stoploss):
                # Stoploss value got changed

                logger.info(f"Stoploss for {trade} needs adjustment...")
                # Force reset of stoploss
                trade.stop_loss = None
                trade.adjust_stop_loss(trade.open_rate, desired_stoploss)
                logger.info(f"New stoploss: {trade.stop_loss}.")


class Trade(_DECL_BASE, LocalTrade):
    """
    Trade database model.
    Also handles updating and querying trades

    Note: Fields must be aligned with LocalTrade class
    """
    __tablename__ = 'trades'

    use_db: bool = True

    id = Column(Integer, primary_key=True)

    orders = relationship("Order", order_by="Order.id", cascade="all, delete-orphan")

    exchange = Column(String(25), nullable=False)
    pair = Column(String(25), nullable=False, index=True)
    is_open = Column(Boolean, nullable=False, default=True, index=True)
    fee_open = Column(Float, nullable=False, default=0.0)
    fee_open_cost = Column(Float, nullable=True)
    fee_open_currency = Column(String(25), nullable=True)
    fee_close = Column(Float, nullable=False, default=0.0)
    fee_close_cost = Column(Float, nullable=True)
    fee_close_currency = Column(String(25), nullable=True)
    open_rate = Column(Float)
    open_rate_requested = Column(Float)
    # open_trade_value - calculated via _calc_open_trade_value
    open_trade_value = Column(Float)
    close_rate = Column(Float)
    close_rate_requested = Column(Float)
    close_profit = Column(Float)
    close_profit_abs = Column(Float)
    stake_amount = Column(Float, nullable=False)
    amount = Column(Float)
    amount_requested = Column(Float)
    open_date = Column(DateTime, nullable=False, default=datetime.utcnow)
    close_date = Column(DateTime)
    open_order_id = Column(String(255))
    # absolute value of the stop loss
    stop_loss = Column(Float, nullable=True, default=0.0)
    # percentage value of the stop loss
    stop_loss_pct = Column(Float, nullable=True)
    # absolute value of the initial stop loss
    initial_stop_loss = Column(Float, nullable=True, default=0.0)
    # percentage value of the initial stop loss
    initial_stop_loss_pct = Column(Float, nullable=True)
    # stoploss order id which is on exchange
    stoploss_order_id = Column(String(255), nullable=True, index=True)
    # last update time of the stoploss order on exchange
    stoploss_last_update = Column(DateTime, nullable=True)
    # absolute value of the highest reached price
    max_rate = Column(Float, nullable=True, default=0.0)
    # Lowest price reached
    min_rate = Column(Float, nullable=True)
    sell_reason = Column(String(100), nullable=True)  # TODO-lev: Change to close_reason
    sell_order_status = Column(String(100), nullable=True)  # TODO-lev: Change to close_order_status
    strategy = Column(String(100), nullable=True)
    buy_tag = Column(String(100), nullable=True)
    timeframe = Column(Integer, nullable=True)

    # Leverage trading properties
    leverage = Column(Float, nullable=True, default=1.0)
    is_short = Column(Boolean, nullable=False, default=False)
<<<<<<< HEAD
    # End of margin trading properties
=======
    isolated_liq = Column(Float, nullable=True)

    # Margin Trading Properties
    interest_rate = Column(Float, nullable=False, default=0.0)
    interest_mode = Column(Enum(InterestMode), nullable=True)
>>>>>>> b3ca2d0c

    def __init__(self, **kwargs):
        super().__init__(**kwargs)
        self.recalc_open_trade_value()

    def delete(self) -> None:

        for order in self.orders:
            Order.query.session.delete(order)

        Trade.query.session.delete(self)
        Trade.commit()

    @staticmethod
    def commit():
        Trade.query.session.commit()

    @staticmethod
    def get_trades_proxy(*, pair: str = None, is_open: bool = None,
                         open_date: datetime = None, close_date: datetime = None,
                         ) -> List['LocalTrade']:
        """
        Helper function to query Trades.j
        Returns a List of trades, filtered on the parameters given.
        In live mode, converts the filter to a database query and returns all rows
        In Backtest mode, uses filters on Trade.trades to get the result.

        :return: unsorted List[Trade]
        """
        if Trade.use_db:
            trade_filter = []
            if pair:
                trade_filter.append(Trade.pair == pair)
            if open_date:
                trade_filter.append(Trade.open_date > open_date)
            if close_date:
                trade_filter.append(Trade.close_date > close_date)
            if is_open is not None:
                trade_filter.append(Trade.is_open.is_(is_open))
            return Trade.get_trades(trade_filter).all()
        else:
            return LocalTrade.get_trades_proxy(
                pair=pair, is_open=is_open,
                open_date=open_date,
                close_date=close_date
            )

    @staticmethod
    def get_trades(trade_filter=None) -> Query:
        """
        Helper function to query Trades using filters.
        NOTE: Not supported in Backtesting.
        :param trade_filter: Optional filter to apply to trades
                             Can be either a Filter object, or a List of filters
                             e.g. `(trade_filter=[Trade.id == trade_id, Trade.is_open.is_(True),])`
                             e.g. `(trade_filter=Trade.id == trade_id)`
        :return: unsorted query object
        """
        if not Trade.use_db:
            raise NotImplementedError('`Trade.get_trades()` not supported in backtesting mode.')
        if trade_filter is not None:
            if not isinstance(trade_filter, list):
                trade_filter = [trade_filter]
            return Trade.query.filter(*trade_filter)
        else:
            return Trade.query

    @staticmethod
    def get_open_order_trades():
        """
        Returns all open trades
        NOTE: Not supported in Backtesting.
        """
        return Trade.get_trades(Trade.open_order_id.isnot(None)).all()

    @staticmethod
    def get_open_trades_without_assigned_fees():
        """
        Returns all open trades which don't have open fees set correctly
        NOTE: Not supported in Backtesting.
        """
        return Trade.get_trades([Trade.fee_open_currency.is_(None),
                                 Trade.orders.any(),
                                 Trade.is_open.is_(True),
                                 ]).all()

    @staticmethod
    def get_closed_trades_without_assigned_fees():
        """
        Returns all closed trades which don't have fees set correctly
        NOTE: Not supported in Backtesting.
        """
        return Trade.get_trades([Trade.fee_close_currency.is_(None),
                                 Trade.orders.any(),
                                 Trade.is_open.is_(False),
                                 ]).all()

    @staticmethod
    def get_total_closed_profit() -> float:
        """
        Retrieves total realized profit
        """
        if Trade.use_db:
            total_profit = Trade.query.with_entities(
                func.sum(Trade.close_profit_abs)).filter(Trade.is_open.is_(False)).scalar()
        else:
            total_profit = sum(
                t.close_profit_abs for t in LocalTrade.get_trades_proxy(is_open=False))
        return total_profit or 0

    @staticmethod
    def total_open_trades_stakes() -> float:
        """
        Calculates total invested amount in open trades
        in stake currency
        """
        if Trade.use_db:
            total_open_stake_amount = Trade.query.with_entities(
                func.sum(Trade.stake_amount)).filter(Trade.is_open.is_(True)).scalar()
        else:
            total_open_stake_amount = sum(
                t.stake_amount for t in LocalTrade.get_trades_proxy(is_open=True))
        return total_open_stake_amount or 0

    @staticmethod
    def get_overall_performance() -> List[Dict[str, Any]]:
        """
        Returns List of dicts containing all Trades, including profit and trade count
        NOTE: Not supported in Backtesting.
        """
        pair_rates = Trade.query.with_entities(
            Trade.pair,
            func.sum(Trade.close_profit).label('profit_sum'),
            func.sum(Trade.close_profit_abs).label('profit_sum_abs'),
            func.count(Trade.pair).label('count')
        ).filter(Trade.is_open.is_(False))\
            .group_by(Trade.pair) \
            .order_by(desc('profit_sum_abs')) \
            .all()
        return [
            {
                'pair': pair,
                'profit': profit,
                'profit_abs': profit_abs,
                'count': count
            }
            for pair, profit, profit_abs, count in pair_rates
        ]

    @staticmethod
    def get_best_pair(start_date: datetime = datetime.fromtimestamp(0)):
        """
        Get best pair with closed trade.
        NOTE: Not supported in Backtesting.
        :returns: Tuple containing (pair, profit_sum)
        """
        best_pair = Trade.query.with_entities(
            Trade.pair, func.sum(Trade.close_profit).label('profit_sum')
        ).filter(Trade.is_open.is_(False) & (Trade.close_date >= start_date)) \
            .group_by(Trade.pair) \
            .order_by(desc('profit_sum')).first()
        return best_pair


class PairLock(_DECL_BASE):
    """
    Pair Locks database model.
    """
    __tablename__ = 'pairlocks'

    id = Column(Integer, primary_key=True)

    pair = Column(String(25), nullable=False, index=True)
    reason = Column(String(255), nullable=True)
    # Time the pair was locked (start time)
    lock_time = Column(DateTime, nullable=False)
    # Time until the pair is locked (end time)
    lock_end_time = Column(DateTime, nullable=False, index=True)

    active = Column(Boolean, nullable=False, default=True, index=True)

    def __repr__(self):
        lock_time = self.lock_time.strftime(DATETIME_PRINT_FORMAT)
        lock_end_time = self.lock_end_time.strftime(DATETIME_PRINT_FORMAT)
        return (f'PairLock(id={self.id}, pair={self.pair}, lock_time={lock_time}, '
                f'lock_end_time={lock_end_time})')

    @staticmethod
    def query_pair_locks(pair: Optional[str], now: datetime) -> Query:
        """
        Get all currently active locks for this pair
        :param pair: Pair to check for. Returns all current locks if pair is empty
        :param now: Datetime object (generated via datetime.now(timezone.utc)).
        """

        filters = [PairLock.lock_end_time > now,
                   # Only active locks
                   PairLock.active.is_(True), ]
        if pair:
            filters.append(PairLock.pair == pair)
        return PairLock.query.filter(
            *filters
        )

    def to_json(self) -> Dict[str, Any]:
        return {
            'id': self.id,
            'pair': self.pair,
            'lock_time': self.lock_time.strftime(DATETIME_PRINT_FORMAT),
            'lock_timestamp': int(self.lock_time.replace(tzinfo=timezone.utc).timestamp() * 1000),
            'lock_end_time': self.lock_end_time.strftime(DATETIME_PRINT_FORMAT),
            'lock_end_timestamp': int(self.lock_end_time.replace(tzinfo=timezone.utc
                                                                 ).timestamp() * 1000),
            'reason': self.reason,
            'active': self.active,
        }<|MERGE_RESOLUTION|>--- conflicted
+++ resolved
@@ -269,13 +269,9 @@
     is_short: bool = False
     isolated_liq: Optional[float] = None
     leverage: float = 1.0
-<<<<<<< HEAD
-=======
 
     # Margin trading properties
     interest_rate: float = 0.0
-    interest_mode: InterestMode = InterestMode.NONE
->>>>>>> b3ca2d0c
 
     @property
     def has_no_leverage(self) -> bool:
@@ -900,15 +896,10 @@
     # Leverage trading properties
     leverage = Column(Float, nullable=True, default=1.0)
     is_short = Column(Boolean, nullable=False, default=False)
-<<<<<<< HEAD
-    # End of margin trading properties
-=======
     isolated_liq = Column(Float, nullable=True)
 
     # Margin Trading Properties
     interest_rate = Column(Float, nullable=False, default=0.0)
-    interest_mode = Column(Enum(InterestMode), nullable=True)
->>>>>>> b3ca2d0c
 
     def __init__(self, **kwargs):
         super().__init__(**kwargs)
