--- conflicted
+++ resolved
@@ -404,10 +404,6 @@
     # With Leverage
     result = exchange.get_min_pair_stake_amount('ETH/BTC', 1, stoploss, 3.0)
     assert isclose(result, expected_result/3)
-<<<<<<< HEAD
-    # TODO-lev: Min stake for base, kraken and ftx
-=======
->>>>>>> 778f0d9d
 
     # min amount is set
     markets["ETH/BTC"]["limits"] = {
@@ -424,33 +420,21 @@
     # With Leverage
     result = exchange.get_min_pair_stake_amount('ETH/BTC', 2, stoploss, 5.0)
     assert isclose(result, expected_result/5)
-<<<<<<< HEAD
-    # TODO-lev: Min stake for base, kraken and ftx
-=======
->>>>>>> 778f0d9d
-
-    # min amount and cost are set (cost is minimal)
-    markets["ETH/BTC"]["limits"] = {
-        'cost': {'min': 2},
         'amount': {'min': 2}
     }
     mocker.patch(
         'freqtrade.exchange.Exchange.markets',
         PropertyMock(return_value=markets)
     )
-    result = exchange.get_min_pair_stake_amount('ETH/BTC', 2, stoploss)
-    expected_result = max(2, 2 * 2) * (1+0.05) / (1-abs(stoploss))
+    result=exchange.get_min_pair_stake_amount('ETH/BTC', 2, stoploss)
+    expected_result=max(2, 2 * 2) * (1+0.05) / (1-abs(stoploss))
     assert isclose(result, expected_result)
     # With Leverage
-    result = exchange.get_min_pair_stake_amount('ETH/BTC', 2, stoploss, 10)
+    result=exchange.get_min_pair_stake_amount('ETH/BTC', 2, stoploss, 10)
     assert isclose(result, expected_result/10)
-<<<<<<< HEAD
-    # TODO-lev: Min stake for base, kraken and ftx
-=======
->>>>>>> 778f0d9d
 
     # min amount and cost are set (amount is minial)
-    markets["ETH/BTC"]["limits"] = {
+    markets["ETH/BTC"]["limits"]={
         'cost': {'min': 8},
         'amount': {'min': 2}
     }
@@ -458,48 +442,28 @@
         'freqtrade.exchange.Exchange.markets',
         PropertyMock(return_value=markets)
     )
-    result = exchange.get_min_pair_stake_amount('ETH/BTC', 2, stoploss)
-    expected_result = max(8, 2 * 2) * (1+0.05) / (1-abs(stoploss))
+    result=exchange.get_min_pair_stake_amount('ETH/BTC', 2, stoploss)
+    expected_result=max(8, 2 * 2) * (1+0.05) / (1-abs(stoploss))
     assert isclose(result, expected_result)
     # With Leverage
-    result = exchange.get_min_pair_stake_amount('ETH/BTC', 2, stoploss, 7.0)
+    result=exchange.get_min_pair_stake_amount('ETH/BTC', 2, stoploss, 7.0)
     assert isclose(result, expected_result/7.0)
-<<<<<<< HEAD
-    # TODO-lev: Min stake for base, kraken and ftx
-=======
->>>>>>> 778f0d9d
-
-    result = exchange.get_min_pair_stake_amount('ETH/BTC', 2, -0.4)
-    expected_result = max(8, 2 * 2) * 1.5
+
+    result=exchange.get_min_pair_stake_amount('ETH/BTC', 2, -0.4)
+    expected_result=max(8, 2 * 2) * 1.5
     assert isclose(result, expected_result)
     # With Leverage
-    result = exchange.get_min_pair_stake_amount('ETH/BTC', 2, -0.4, 8.0)
+    result=exchange.get_min_pair_stake_amount('ETH/BTC', 2, -0.4, 8.0)
     assert isclose(result, expected_result/8.0)
-<<<<<<< HEAD
-    # TODO-lev: Min stake for base, kraken and ftx
-=======
->>>>>>> 778f0d9d
-
-    # Really big stoploss
-    result = exchange.get_min_pair_stake_amount('ETH/BTC', 2, -1)
-    expected_result = max(8, 2 * 2) * 1.5
     assert isclose(result, expected_result)
     # With Leverage
-    result = exchange.get_min_pair_stake_amount('ETH/BTC', 2, -1, 12.0)
+    result=exchange.get_min_pair_stake_amount('ETH/BTC', 2, -1, 12.0)
     assert isclose(result, expected_result/12)
-<<<<<<< HEAD
-    # TODO-lev: Min stake for base, kraken and ftx
-=======
->>>>>>> 778f0d9d
-
-
-def test_get_min_pair_stake_amount_real_data(mocker, default_conf) -> None:
-    exchange = get_patched_exchange(mocker, default_conf, id="binance")
-    stoploss = -0.05
-    markets = {'ETH/BTC': {'symbol': 'ETH/BTC'}}
+    stoploss=-0.05
+    markets={'ETH/BTC': {'symbol': 'ETH/BTC'}}
 
     # Real Binance data
-    markets["ETH/BTC"]["limits"] = {
+    markets["ETH/BTC"]["limits"]={
         'cost': {'min': 0.0001},
         'amount': {'min': 0.001}
     }
@@ -507,31 +471,27 @@
         'freqtrade.exchange.Exchange.markets',
         PropertyMock(return_value=markets)
     )
-    result = exchange.get_min_pair_stake_amount('ETH/BTC', 0.020405, stoploss)
-    expected_result = max(0.0001, 0.001 * 0.020405) * (1+0.05) / (1-abs(stoploss))
+    result=exchange.get_min_pair_stake_amount('ETH/BTC', 0.020405, stoploss)
+    expected_result=max(0.0001, 0.001 * 0.020405) * (1+0.05) / (1-abs(stoploss))
     assert round(result, 8) == round(expected_result, 8)
-    result = exchange.get_min_pair_stake_amount('ETH/BTC', 0.020405, stoploss, 3.0)
+    result=exchange.get_min_pair_stake_amount('ETH/BTC', 0.020405, stoploss, 3.0)
     assert round(result, 8) == round(expected_result/3, 8)
-<<<<<<< HEAD
-    # TODO-lev: Min stake for base, kraken and ftx
-=======
->>>>>>> 778f0d9d
 
 
 def test_set_sandbox(default_conf, mocker):
     """
     Test working scenario
     """
-    api_mock = MagicMock()
-    api_mock.load_markets = MagicMock(return_value={
+    api_mock=MagicMock()
+    api_mock.load_markets=MagicMock(return_value = {
         'ETH/BTC': '', 'LTC/BTC': '', 'XRP/BTC': '', 'NEO/BTC': ''
     })
-    url_mock = PropertyMock(return_value={'test': "api-public.sandbox.gdax.com",
+    url_mock=PropertyMock(return_value = {'test': "api-public.sandbox.gdax.com",
                                           'api': 'https://api.gdax.com'})
-    type(api_mock).urls = url_mock
-    exchange = get_patched_exchange(mocker, default_conf, api_mock)
-    liveurl = exchange._api.urls['api']
-    default_conf['exchange']['sandbox'] = True
+    type(api_mock).urls=url_mock
+    exchange=get_patched_exchange(mocker, default_conf, api_mock)
+    liveurl=exchange._api.urls['api']
+    default_conf['exchange']['sandbox']=True
     exchange.set_sandbox(exchange._api, default_conf['exchange'], 'Logname')
     assert exchange._api.urls['api'] != liveurl
 
@@ -540,16 +500,16 @@
     """
     Test Fail scenario
     """
-    api_mock = MagicMock()
-    api_mock.load_markets = MagicMock(return_value={
+    api_mock=MagicMock()
+    api_mock.load_markets=MagicMock(return_value = {
         'ETH/BTC': '', 'LTC/BTC': '', 'XRP/BTC': '', 'NEO/BTC': ''
     })
-    url_mock = PropertyMock(return_value={'api': 'https://api.gdax.com'})
-    type(api_mock).urls = url_mock
-
-    with pytest.raises(OperationalException, match=r'does not provide a sandbox api'):
-        exchange = get_patched_exchange(mocker, default_conf, api_mock)
-        default_conf['exchange']['sandbox'] = True
+    url_mock=PropertyMock(return_value = {'api': 'https://api.gdax.com'})
+    type(api_mock).urls=url_mock
+
+    with pytest.raises(OperationalException, match = r'does not provide a sandbox api'):
+        exchange=get_patched_exchange(mocker, default_conf, api_mock)
+        default_conf['exchange']['sandbox']=True
         exchange.set_sandbox(exchange._api, default_conf['exchange'], 'Logname')
 
 
@@ -559,13 +519,13 @@
     mocker.patch('freqtrade.exchange.Exchange.validate_timeframes')
     mocker.patch('freqtrade.exchange.Exchange._load_markets')
     mocker.patch('freqtrade.exchange.Exchange.validate_stakecurrency')
-    exchange = Exchange(default_conf)
-    exchange._api_async.load_markets = get_mock_coro(None)
+    exchange=Exchange(default_conf)
+    exchange._api_async.load_markets=get_mock_coro(None)
     exchange._load_async_markets()
     assert exchange._api_async.load_markets.call_count == 1
     caplog.set_level(logging.DEBUG)
 
-    exchange._api_async.load_markets = Mock(side_effect=ccxt.BaseError("deadbeef"))
+    exchange._api_async.load_markets=Mock(side_effect = ccxt.BaseError("deadbeef"))
     exchange._load_async_markets()
 
     assert log_has('Could not load async markets. Reason: deadbeef', caplog)
@@ -573,8 +533,8 @@
 
 def test__load_markets(default_conf, mocker, caplog):
     caplog.set_level(logging.INFO)
-    api_mock = MagicMock()
-    api_mock.load_markets = MagicMock(side_effect=ccxt.BaseError("SomeError"))
+    api_mock=MagicMock()
+    api_mock.load_markets=MagicMock(side_effect = ccxt.BaseError("SomeError"))
     mocker.patch('freqtrade.exchange.Exchange._init_ccxt', MagicMock(return_value=api_mock))
     mocker.patch('freqtrade.exchange.Exchange.validate_pairs')
     mocker.patch('freqtrade.exchange.Exchange.validate_timeframes')
@@ -583,28 +543,28 @@
     Exchange(default_conf)
     assert log_has('Unable to initialize markets.', caplog)
 
-    expected_return = {'ETH/BTC': 'available'}
-    api_mock = MagicMock()
-    api_mock.load_markets = MagicMock(return_value=expected_return)
+    expected_return={'ETH/BTC': 'available'}
+    api_mock=MagicMock()
+    api_mock.load_markets=MagicMock(return_value = expected_return)
     mocker.patch('freqtrade.exchange.Exchange._init_ccxt', MagicMock(return_value=api_mock))
-    default_conf['exchange']['pair_whitelist'] = ['ETH/BTC']
-    ex = Exchange(default_conf)
+    default_conf['exchange']['pair_whitelist']=['ETH/BTC']
+    ex=Exchange(default_conf)
 
     assert ex.markets == expected_return
 
 
 def test_reload_markets(default_conf, mocker, caplog):
     caplog.set_level(logging.DEBUG)
-    initial_markets = {'ETH/BTC': {}}
-    updated_markets = {'ETH/BTC': {}, "LTC/BTC": {}}
-
-    api_mock = MagicMock()
-    api_mock.load_markets = MagicMock(return_value=initial_markets)
-    default_conf['exchange']['markets_refresh_interval'] = 10
-    exchange = get_patched_exchange(mocker, default_conf, api_mock, id="binance",
-                                    mock_markets=False)
-    exchange._load_async_markets = MagicMock()
-    exchange._last_markets_refresh = arrow.utcnow().int_timestamp
+    initial_markets={'ETH/BTC': {}}
+    updated_markets={'ETH/BTC': {}, "LTC/BTC": {}}
+
+    api_mock=MagicMock()
+    api_mock.load_markets=MagicMock(return_value = initial_markets)
+    default_conf['exchange']['markets_refresh_interval']=10
+    exchange=get_patched_exchange(mocker, default_conf, api_mock, id = "binance",
+                                    mock_markets = False)
+    exchange._load_async_markets=MagicMock()
+    exchange._last_markets_refresh=arrow.utcnow().int_timestamp
 
     assert exchange.markets == initial_markets
 
@@ -613,9 +573,9 @@
     assert exchange.markets == initial_markets
     assert exchange._load_async_markets.call_count == 0
 
-    api_mock.load_markets = MagicMock(return_value=updated_markets)
+    api_mock.load_markets=MagicMock(return_value = updated_markets)
     # more than 10 minutes have passed, reload is executed
-    exchange._last_markets_refresh = arrow.utcnow().int_timestamp - 15 * 60
+    exchange._last_markets_refresh=arrow.utcnow().int_timestamp - 15 * 60
     exchange.reload_markets()
     assert exchange.markets == updated_markets
     assert exchange._load_async_markets.call_count == 1
@@ -625,10 +585,10 @@
 def test_reload_markets_exception(default_conf, mocker, caplog):
     caplog.set_level(logging.DEBUG)
 
-    api_mock = MagicMock()
-    api_mock.load_markets = MagicMock(side_effect=ccxt.NetworkError("LoadError"))
-    default_conf['exchange']['markets_refresh_interval'] = 10
-    exchange = get_patched_exchange(mocker, default_conf, api_mock, id="binance")
+    api_mock=MagicMock()
+    api_mock.load_markets=MagicMock(side_effect = ccxt.NetworkError("LoadError"))
+    default_conf['exchange']['markets_refresh_interval']=10
+    exchange=get_patched_exchange(mocker, default_conf, api_mock, id = "binance")
 
     # less than 10 minutes have passed, no reload
     exchange.reload_markets()
@@ -636,11 +596,11 @@
     assert log_has_re(r"Could not reload markets.*", caplog)
 
 
-@pytest.mark.parametrize("stake_currency", ['ETH', 'BTC', 'USDT'])
+@ pytest.mark.parametrize("stake_currency", ['ETH', 'BTC', 'USDT'])
 def test_validate_stakecurrency(default_conf, stake_currency, mocker, caplog):
-    default_conf['stake_currency'] = stake_currency
-    api_mock = MagicMock()
-    type(api_mock).load_markets = MagicMock(return_value={
+    default_conf['stake_currency']=stake_currency
+    api_mock=MagicMock()
+    type(api_mock).load_markets=MagicMock(return_value = {
         'ETH/BTC': {'quote': 'BTC'}, 'LTC/BTC': {'quote': 'BTC'},
         'XRP/ETH': {'quote': 'ETH'}, 'NEO/USDT': {'quote': 'USDT'},
     })
@@ -652,9 +612,9 @@
 
 
 def test_validate_stakecurrency_error(default_conf, mocker, caplog):
-    default_conf['stake_currency'] = 'XRP'
-    api_mock = MagicMock()
-    type(api_mock).load_markets = MagicMock(return_value={
+    default_conf['stake_currency']='XRP'
+    api_mock=MagicMock()
+    type(api_mock).load_markets=MagicMock(return_value = {
         'ETH/BTC': {'quote': 'BTC'}, 'LTC/BTC': {'quote': 'BTC'},
         'XRP/ETH': {'quote': 'ETH'}, 'NEO/USDT': {'quote': 'USDT'},
     })
@@ -2718,9 +2678,6 @@
 def test_stoploss_order_unsupported_exchange(default_conf, mocker):
     exchange = get_patched_exchange(mocker, default_conf, id='bittrex')
     with pytest.raises(OperationalException, match=r"stoploss is not implemented .*"):
-<<<<<<< HEAD
-        exchange.stoploss(pair='ETH/BTC', amount=1, stop_price=220, order_types={}, side="sell")
-=======
         exchange.stoploss(
             pair='ETH/BTC',
             amount=1,
@@ -2729,7 +2686,6 @@
             side="sell",
             leverage=1.0
         )
->>>>>>> 778f0d9d
 
     with pytest.raises(OperationalException, match=r"stoploss is not implemented .*"):
         exchange.stoploss_adjust(1, {}, side="sell")
@@ -3088,11 +3044,7 @@
     (20.0, 5.0, 4.0),
     (100.0, 100.0, 1.0)
 ])
-<<<<<<< HEAD
-def test_apply_leverage_to_stake_amount(
-=======
 def test_get_stake_amount_considering_leverage(
->>>>>>> 778f0d9d
     exchange,
     stake_amount,
     leverage,
@@ -3101,12 +3053,8 @@
     default_conf
 ):
     exchange = get_patched_exchange(mocker, default_conf, id=exchange)
-<<<<<<< HEAD
-    assert exchange._apply_leverage_to_stake_amount(stake_amount, leverage) == min_stake_with_lev
-=======
     assert exchange._get_stake_amount_considering_leverage(
         stake_amount, leverage) == min_stake_with_lev
->>>>>>> 778f0d9d
 
 
 @pytest.mark.parametrize("exchange_name,trading_mode", [
@@ -3119,10 +3067,7 @@
     api_mock = MagicMock()
     api_mock.set_leverage = MagicMock()
     type(api_mock).has = PropertyMock(return_value={'setLeverage': True})
-<<<<<<< HEAD
-=======
     default_conf['dry_run'] = False
->>>>>>> 778f0d9d
 
     ccxt_exceptionhandlers(
         mocker,
@@ -3146,10 +3091,7 @@
     api_mock = MagicMock()
     api_mock.set_margin_mode = MagicMock()
     type(api_mock).has = PropertyMock(return_value={'setMarginMode': True})
-<<<<<<< HEAD
-=======
     default_conf['dry_run'] = False
->>>>>>> 778f0d9d
 
     ccxt_exceptionhandlers(
         mocker,
@@ -3204,12 +3146,8 @@
     collateral,
     exception_thrown
 ):
-<<<<<<< HEAD
-    exchange = get_patched_exchange(mocker, default_conf, id=exchange_name)
-=======
     exchange = get_patched_exchange(
         mocker, default_conf, id=exchange_name, mock_supported_modes=False)
->>>>>>> 778f0d9d
     if (exception_thrown):
         with pytest.raises(OperationalException):
             exchange.validate_trading_mode_and_collateral(trading_mode, collateral)
