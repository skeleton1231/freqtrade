--- conflicted
+++ resolved
@@ -329,12 +329,8 @@
         'LTC/USDT': [1],
         'LTC/USD': [1],
         'XLTCUSDT': [1],
-<<<<<<< HEAD
-        'LTC/ETH': [1]
-=======
         'LTC/ETH': [1],
         'NEO/USDT': [1],
         'TKN/USDT': [1],
         'XRP/USDT': [1]
->>>>>>> dcb9ce95
     }