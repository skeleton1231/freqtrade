# pragma pylint: disable=missing-docstring, W0212, line-too-long, C0103, unused-argument

import random
from copy import deepcopy
from datetime import datetime, timedelta, timezone
from pathlib import Path
from unittest.mock import MagicMock, PropertyMock

import numpy as np
import pandas as pd
import pytest
from arrow import Arrow

from freqtrade import constants
from freqtrade.commands.optimize_commands import setup_optimize_configuration, start_backtesting
from freqtrade.configuration import TimeRange
from freqtrade.data import history
from freqtrade.data.btanalysis import BT_DATA_COLUMNS, evaluate_result_multi
from freqtrade.data.converter import clean_ohlcv_dataframe
from freqtrade.data.dataprovider import DataProvider
from freqtrade.data.history import get_timerange
from freqtrade.enums import RunMode, SellType
from freqtrade.exceptions import DependencyException, OperationalException
from freqtrade.exchange.exchange import timeframe_to_next_date
from freqtrade.misc import get_strategy_run_id
from freqtrade.optimize.backtesting import Backtesting
from freqtrade.persistence import LocalTrade
from freqtrade.resolvers import StrategyResolver
from tests.conftest import (CURRENT_TEST_STRATEGY, get_args, log_has, log_has_re, patch_exchange,
                            patched_configuration_load_config_file)


ORDER_TYPES = [
    {
        'buy': 'limit',
        'sell': 'limit',
        'stoploss': 'limit',
        'stoploss_on_exchange': False
    },
    {
        'buy': 'limit',
        'sell': 'limit',
        'stoploss': 'limit',
        'stoploss_on_exchange': True
    }]


def trim_dictlist(dict_list, num):
    new = {}
    for pair, pair_data in dict_list.items():
        new[pair] = pair_data[num:].reset_index()
    return new


def load_data_test(what, testdatadir):
    timerange = TimeRange.parse_timerange('1510694220-1510700340')
    data = history.load_pair_history(pair='UNITTEST/BTC', datadir=testdatadir,
                                     timeframe='1m', timerange=timerange,
                                     drop_incomplete=False,
                                     fill_up_missing=False)

    base = 0.001
    if what == 'raise':
        data.loc[:, 'open'] = data.index * base
        data.loc[:, 'high'] = data.index * base + 0.0001
        data.loc[:, 'low'] = data.index * base - 0.0001
        data.loc[:, 'close'] = data.index * base

    if what == 'lower':
        data.loc[:, 'open'] = 1 - data.index * base
        data.loc[:, 'high'] = 1 - data.index * base + 0.0001
        data.loc[:, 'low'] = 1 - data.index * base - 0.0001
        data.loc[:, 'close'] = 1 - data.index * base

    if what == 'sine':
        hz = 0.1  # frequency
        data.loc[:, 'open'] = np.sin(data.index * hz) / 1000 + base
        data.loc[:, 'high'] = np.sin(data.index * hz) / 1000 + base + 0.0001
        data.loc[:, 'low'] = np.sin(data.index * hz) / 1000 + base - 0.0001
        data.loc[:, 'close'] = np.sin(data.index * hz) / 1000 + base

    return {'UNITTEST/BTC': clean_ohlcv_dataframe(data, timeframe='1m', pair='UNITTEST/BTC',
                                                  fill_missing=True)}


def simple_backtest(config, contour, mocker, testdatadir) -> None:
    patch_exchange(mocker)
    config['timeframe'] = '1m'
    backtesting = Backtesting(config)
    backtesting._set_strategy(backtesting.strategylist[0])

    data = load_data_test(contour, testdatadir)
    processed = backtesting.strategy.advise_all_indicators(data)
    min_date, max_date = get_timerange(processed)
    assert isinstance(processed, dict)
    results = backtesting.backtest(
        processed=processed,
        start_date=min_date,
        end_date=max_date,
        max_open_trades=1,
        position_stacking=False,
        enable_protections=config.get('enable_protections', False),
    )
    # results :: <class 'pandas.core.frame.DataFrame'>
    return results


# FIX: fixturize this?
def _make_backtest_conf(mocker, datadir, conf=None, pair='UNITTEST/BTC'):
    data = history.load_data(datadir=datadir, timeframe='1m', pairs=[pair])
    data = trim_dictlist(data, -201)
    patch_exchange(mocker)
    backtesting = Backtesting(conf)
    backtesting._set_strategy(backtesting.strategylist[0])
    processed = backtesting.strategy.advise_all_indicators(data)
    min_date, max_date = get_timerange(processed)
    return {
        'processed': processed,
        'start_date': min_date,
        'end_date': max_date,
        'max_open_trades': 10,
        'position_stacking': False,
    }


def _trend(signals, buy_value, sell_value):
    n = len(signals['low'])
    buy = np.zeros(n)
    sell = np.zeros(n)
    for i in range(0, len(signals['date'])):
        if random.random() > 0.5:  # Both buy and sell signals at same timeframe
            buy[i] = buy_value
            sell[i] = sell_value
    signals['enter_long'] = buy
    signals['exit_long'] = sell
    signals['enter_short'] = 0
    signals['exit_short'] = 0
    return signals


def _trend_alternate(dataframe=None, metadata=None):
    signals = dataframe
    low = signals['low']
    n = len(low)
    buy = np.zeros(n)
    sell = np.zeros(n)
    for i in range(0, len(buy)):
        if i % 2 == 0:
            buy[i] = 1
        else:
            sell[i] = 1
    signals['enter_long'] = buy
    signals['exit_long'] = sell
    signals['enter_short'] = 0
    signals['exit_short'] = 0
    return dataframe


# Unit tests
def test_setup_optimize_configuration_without_arguments(mocker, default_conf, caplog) -> None:
    patched_configuration_load_config_file(mocker, default_conf)

    args = [
        'backtesting',
        '--config', 'config.json',
        '--strategy', CURRENT_TEST_STRATEGY,
        '--export', 'none'
    ]

    config = setup_optimize_configuration(get_args(args), RunMode.BACKTEST)
    assert 'max_open_trades' in config
    assert 'stake_currency' in config
    assert 'stake_amount' in config
    assert 'exchange' in config
    assert 'pair_whitelist' in config['exchange']
    assert 'datadir' in config
    assert log_has('Using data directory: {} ...'.format(config['datadir']), caplog)
    assert 'timeframe' in config
    assert not log_has_re('Parameter -i/--ticker-interval detected .*', caplog)

    assert 'position_stacking' not in config
    assert not log_has('Parameter --enable-position-stacking detected ...', caplog)

    assert 'timerange' not in config
    assert 'export' in config
    assert config['export'] == 'none'
    assert 'runmode' in config
    assert config['runmode'] == RunMode.BACKTEST


def test_setup_bt_configuration_with_arguments(mocker, default_conf, caplog) -> None:
    patched_configuration_load_config_file(mocker, default_conf)
    mocker.patch(
        'freqtrade.configuration.configuration.create_datadir',
        lambda c, x: x
    )

    args = [
        'backtesting',
        '--config', 'config.json',
        '--strategy', CURRENT_TEST_STRATEGY,
        '--datadir', '/foo/bar',
        '--timeframe', '1m',
        '--enable-position-stacking',
        '--disable-max-market-positions',
        '--timerange', ':100',
        '--export-filename', 'foo_bar.json',
        '--fee', '0',
    ]

    config = setup_optimize_configuration(get_args(args), RunMode.BACKTEST)
    assert 'max_open_trades' in config
    assert 'stake_currency' in config
    assert 'stake_amount' in config
    assert 'exchange' in config
    assert 'pair_whitelist' in config['exchange']
    assert 'datadir' in config
    assert config['runmode'] == RunMode.BACKTEST

    assert log_has('Using data directory: {} ...'.format(config['datadir']), caplog)
    assert 'timeframe' in config
    assert log_has('Parameter -i/--timeframe detected ... Using timeframe: 1m ...',
                   caplog)

    assert 'position_stacking' in config
    assert log_has('Parameter --enable-position-stacking detected ...', caplog)

    assert 'use_max_market_positions' in config
    assert log_has('Parameter --disable-max-market-positions detected ...', caplog)
    assert log_has('max_open_trades set to unlimited ...', caplog)

    assert 'timerange' in config
    assert log_has('Parameter --timerange detected: {} ...'.format(config['timerange']), caplog)

    assert 'export' in config
    assert 'exportfilename' in config
    assert isinstance(config['exportfilename'], Path)
    assert log_has('Storing backtest results to {} ...'.format(config['exportfilename']), caplog)

    assert 'fee' in config
    assert log_has('Parameter --fee detected, setting fee to: {} ...'.format(config['fee']), caplog)


def test_setup_optimize_configuration_stake_amount(mocker, default_conf, caplog) -> None:

    patched_configuration_load_config_file(mocker, default_conf)

    args = [
        'backtesting',
        '--config', 'config.json',
        '--strategy', CURRENT_TEST_STRATEGY,
        '--stake-amount', '1',
        '--starting-balance', '2'
    ]

    conf = setup_optimize_configuration(get_args(args), RunMode.BACKTEST)
    assert isinstance(conf, dict)

    args = [
        'backtesting',
        '--config', 'config.json',
        '--strategy', CURRENT_TEST_STRATEGY,
        '--stake-amount', '1',
        '--starting-balance', '0.5'
    ]
    with pytest.raises(OperationalException, match=r"Starting balance .* smaller .*"):
        setup_optimize_configuration(get_args(args), RunMode.BACKTEST)


def test_start(mocker, fee, default_conf, caplog) -> None:
    start_mock = MagicMock()
    mocker.patch('freqtrade.exchange.Exchange.get_fee', fee)
    patch_exchange(mocker)
    mocker.patch('freqtrade.optimize.backtesting.Backtesting.start', start_mock)
    patched_configuration_load_config_file(mocker, default_conf)

    args = [
        'backtesting',
        '--config', 'config.json',
        '--strategy', CURRENT_TEST_STRATEGY,
    ]
    pargs = get_args(args)
    start_backtesting(pargs)
    assert log_has('Starting freqtrade in Backtesting mode', caplog)
    assert start_mock.call_count == 1


@pytest.mark.parametrize("order_types", ORDER_TYPES)
def test_backtesting_init(mocker, default_conf, order_types) -> None:
    """
    Check that stoploss_on_exchange is set to False while backtesting
    since backtesting assumes a perfect stoploss anyway.
    """
    default_conf["order_types"] = order_types
    patch_exchange(mocker)
    get_fee = mocker.patch('freqtrade.exchange.Exchange.get_fee', MagicMock(return_value=0.5))
    backtesting = Backtesting(default_conf)
    backtesting._set_strategy(backtesting.strategylist[0])
    assert backtesting.config == default_conf
    assert backtesting.timeframe == '5m'
    assert callable(backtesting.strategy.advise_all_indicators)
    assert callable(backtesting.strategy.advise_entry)
    assert callable(backtesting.strategy.advise_exit)
    assert isinstance(backtesting.strategy.dp, DataProvider)
    get_fee.assert_called()
    assert backtesting.fee == 0.5
    assert not backtesting.strategy.order_types["stoploss_on_exchange"]


def test_backtesting_init_no_timeframe(mocker, default_conf, caplog) -> None:
    patch_exchange(mocker)
    del default_conf['timeframe']
    default_conf['strategy_list'] = [CURRENT_TEST_STRATEGY,
                                     'SampleStrategy']

    mocker.patch('freqtrade.exchange.Exchange.get_fee', MagicMock(return_value=0.5))
    with pytest.raises(OperationalException):
        Backtesting(default_conf)
    log_has("Ticker-interval needs to be set in either configuration "
            "or as cli argument `--ticker-interval 5m`", caplog)


def test_data_with_fee(default_conf, mocker, testdatadir) -> None:
    patch_exchange(mocker)
    default_conf['fee'] = 0.1234

    fee_mock = mocker.patch('freqtrade.exchange.Exchange.get_fee', MagicMock(return_value=0.5))
    backtesting = Backtesting(default_conf)
    backtesting._set_strategy(backtesting.strategylist[0])
    assert backtesting.fee == 0.1234
    assert fee_mock.call_count == 0

    default_conf['fee'] = 0.0
    backtesting = Backtesting(default_conf)
    backtesting._set_strategy(backtesting.strategylist[0])
    assert backtesting.fee == 0.0
    assert fee_mock.call_count == 0


def test_data_to_dataframe_bt(default_conf, mocker, testdatadir) -> None:
    patch_exchange(mocker)
    timerange = TimeRange.parse_timerange('1510694220-1510700340')
    data = history.load_data(testdatadir, '1m', ['UNITTEST/BTC'], timerange=timerange,
                             fill_up_missing=True)
    backtesting = Backtesting(default_conf)
    backtesting._set_strategy(backtesting.strategylist[0])
    processed = backtesting.strategy.advise_all_indicators(data)
    assert len(processed['UNITTEST/BTC']) == 102

    # Load strategy to compare the result between Backtesting function and strategy are the same
    strategy = StrategyResolver.load_strategy(default_conf)

    processed2 = strategy.advise_all_indicators(data)
    assert processed['UNITTEST/BTC'].equals(processed2['UNITTEST/BTC'])


def test_backtest_abort(default_conf, mocker, testdatadir) -> None:
    patch_exchange(mocker)
    backtesting = Backtesting(default_conf)
    backtesting.check_abort()

    backtesting.abort = True

    with pytest.raises(DependencyException, match="Stop requested"):
        backtesting.check_abort()
    # abort flag resets
    assert backtesting.abort is False
    assert backtesting.progress.progress == 0


def test_backtesting_start(default_conf, mocker, testdatadir, caplog) -> None:
    def get_timerange(input1):
        return Arrow(2017, 11, 14, 21, 17), Arrow(2017, 11, 14, 22, 59)

    mocker.patch('freqtrade.data.history.get_timerange', get_timerange)
    patch_exchange(mocker)
    mocker.patch('freqtrade.optimize.backtesting.Backtesting.backtest')
    mocker.patch('freqtrade.optimize.backtesting.generate_backtest_stats')
    mocker.patch('freqtrade.optimize.backtesting.show_backtest_results')
    sbs = mocker.patch('freqtrade.optimize.backtesting.store_backtest_stats')
    mocker.patch('freqtrade.plugins.pairlistmanager.PairListManager.whitelist',
                 PropertyMock(return_value=['UNITTEST/BTC']))

    default_conf['timeframe'] = '1m'
    default_conf['datadir'] = testdatadir
    default_conf['export'] = 'trades'
    default_conf['exportfilename'] = 'export.txt'
    default_conf['timerange'] = '-1510694220'

    backtesting = Backtesting(default_conf)
    backtesting._set_strategy(backtesting.strategylist[0])
    backtesting.strategy.bot_loop_start = MagicMock()
    backtesting.start()
    # check the logs, that will contain the backtest result
    exists = [
        'Backtesting with data from 2017-11-14 21:17:00 '
        'up to 2017-11-14 22:59:00 (0 days).'
    ]
    for line in exists:
        assert log_has(line, caplog)
    assert backtesting.strategy.dp._pairlists is not None
    assert backtesting.strategy.bot_loop_start.call_count == 1
    assert sbs.call_count == 1


def test_backtesting_start_no_data(default_conf, mocker, caplog, testdatadir) -> None:
    def get_timerange(input1):
        return Arrow(2017, 11, 14, 21, 17), Arrow(2017, 11, 14, 22, 59)

    mocker.patch('freqtrade.data.history.history_utils.load_pair_history',
                 MagicMock(return_value=pd.DataFrame()))
    mocker.patch('freqtrade.data.history.get_timerange', get_timerange)
    patch_exchange(mocker)
    mocker.patch('freqtrade.optimize.backtesting.Backtesting.backtest')
    mocker.patch('freqtrade.plugins.pairlistmanager.PairListManager.whitelist',
                 PropertyMock(return_value=['UNITTEST/BTC']))

    default_conf['timeframe'] = "1m"
    default_conf['datadir'] = testdatadir
    default_conf['export'] = 'none'
    default_conf['timerange'] = '20180101-20180102'

    backtesting = Backtesting(default_conf)
    backtesting._set_strategy(backtesting.strategylist[0])
    with pytest.raises(OperationalException, match='No data found. Terminating.'):
        backtesting.start()


def test_backtesting_no_pair_left(default_conf, mocker, caplog, testdatadir) -> None:
    mocker.patch('freqtrade.exchange.Exchange.exchange_has', MagicMock(return_value=True))
    mocker.patch('freqtrade.data.history.history_utils.load_pair_history',
                 MagicMock(return_value=pd.DataFrame()))
    mocker.patch('freqtrade.data.history.get_timerange', get_timerange)
    patch_exchange(mocker)
    mocker.patch('freqtrade.optimize.backtesting.Backtesting.backtest')
    mocker.patch('freqtrade.plugins.pairlistmanager.PairListManager.whitelist',
                 PropertyMock(return_value=[]))

    default_conf['timeframe'] = "1m"
    default_conf['datadir'] = testdatadir
    default_conf['export'] = 'none'
    default_conf['timerange'] = '20180101-20180102'

    with pytest.raises(OperationalException, match='No pair in whitelist.'):
        Backtesting(default_conf)

    default_conf['pairlists'] = [{"method": "VolumePairList", "number_assets": 5}]
    with pytest.raises(OperationalException,
                       match=r'VolumePairList not allowed for backtesting\..*StaticPairlist.*'):
        Backtesting(default_conf)

    default_conf.update({
        'pairlists': [{"method": "StaticPairList"}],
        'timeframe_detail': '1d',
    })

    with pytest.raises(OperationalException,
                       match='Detail timeframe must be smaller than strategy timeframe.'):
        Backtesting(default_conf)


def test_backtesting_pairlist_list(default_conf, mocker, caplog, testdatadir, tickers) -> None:
    mocker.patch('freqtrade.exchange.Exchange.exchange_has', MagicMock(return_value=True))
    mocker.patch('freqtrade.exchange.Exchange.get_tickers', tickers)
    mocker.patch('freqtrade.exchange.Exchange.price_to_precision', lambda s, x, y: y)
    mocker.patch('freqtrade.data.history.get_timerange', get_timerange)
    patch_exchange(mocker)
    mocker.patch('freqtrade.optimize.backtesting.Backtesting.backtest')
    mocker.patch('freqtrade.plugins.pairlistmanager.PairListManager.whitelist',
                 PropertyMock(return_value=['XRP/BTC']))
    mocker.patch('freqtrade.plugins.pairlistmanager.PairListManager.refresh_pairlist')

    default_conf['ticker_interval'] = "1m"
    default_conf['datadir'] = testdatadir
    default_conf['export'] = 'none'
    # Use stoploss from strategy
    del default_conf['stoploss']
    default_conf['timerange'] = '20180101-20180102'

    default_conf['pairlists'] = [{"method": "VolumePairList", "number_assets": 5}]
    with pytest.raises(OperationalException,
                       match=r'VolumePairList not allowed for backtesting\..*StaticPairlist.*'):
        Backtesting(default_conf)

    default_conf['pairlists'] = [{"method": "StaticPairList"}, {"method": "PerformanceFilter"}]
    with pytest.raises(OperationalException,
                       match='PerformanceFilter not allowed for backtesting.'):
        Backtesting(default_conf)

    default_conf['pairlists'] = [{"method": "StaticPairList"}, {"method": "PrecisionFilter"}, ]
    Backtesting(default_conf)

    # Multiple strategies
    default_conf['strategy_list'] = [CURRENT_TEST_STRATEGY, 'TestStrategyLegacyV1']
    with pytest.raises(OperationalException,
                       match='PrecisionFilter not allowed for backtesting multiple strategies.'):
        Backtesting(default_conf)


def test_backtest__enter_trade(default_conf, fee, mocker) -> None:
    default_conf['use_sell_signal'] = False
    mocker.patch('freqtrade.exchange.Exchange.get_fee', fee)
    mocker.patch("freqtrade.exchange.Exchange.get_min_pair_stake_amount", return_value=0.00001)
    mocker.patch("freqtrade.exchange.Exchange.get_max_pair_stake_amount", return_value=float('inf'))
    patch_exchange(mocker)
    default_conf['stake_amount'] = 'unlimited'
    default_conf['max_open_trades'] = 2
    backtesting = Backtesting(default_conf)
    backtesting._set_strategy(backtesting.strategylist[0])
    pair = 'UNITTEST/BTC'
    row = [
        pd.Timestamp(year=2020, month=1, day=1, hour=5, minute=0),
        1,  # Buy
        0.001,  # Open
        0.0011,  # Close
        0,  # Sell
        0.00099,  # Low
        0.0012,  # High
        '',  # Buy Signal Name
    ]
    trade = backtesting._enter_trade(pair, row=row, direction='long')
    assert isinstance(trade, LocalTrade)
    assert trade.stake_amount == 495

    # Fake 2 trades, so there's not enough amount for the next trade left.
    LocalTrade.trades_open.append(trade)
    LocalTrade.trades_open.append(trade)
<<<<<<< HEAD
    trade = backtesting._enter_trade(pair, row=row, direction='long')
=======
    backtesting.wallets.update()
    trade = backtesting._enter_trade(pair, row=row)
>>>>>>> 6a591038
    assert trade is None
    LocalTrade.trades_open.pop()
    trade = backtesting._enter_trade(pair, row=row, direction='long')
    assert trade is not None

    backtesting.strategy.custom_stake_amount = lambda **kwargs: 123.5
<<<<<<< HEAD
    trade = backtesting._enter_trade(pair, row=row, direction='long')
=======
    backtesting.wallets.update()
    trade = backtesting._enter_trade(pair, row=row)
>>>>>>> 6a591038
    assert trade
    assert trade.stake_amount == 123.5

    # In case of error - use proposed stake
    backtesting.strategy.custom_stake_amount = lambda **kwargs: 20 / 0
    trade = backtesting._enter_trade(pair, row=row, direction='long')
    assert trade
    assert trade.stake_amount == 495
    assert trade.is_short is False

    trade = backtesting._enter_trade(pair, row=row, direction='short')
    assert trade
    assert trade.stake_amount == 495
    assert trade.is_short is True

    mocker.patch("freqtrade.exchange.Exchange.get_max_pair_stake_amount", return_value=300.0)
    trade = backtesting._enter_trade(pair, row=row, direction='long')
    assert trade
    assert trade.stake_amount == 300.0

    # Stake-amount too high!
    mocker.patch("freqtrade.exchange.Exchange.get_min_pair_stake_amount", return_value=600.0)

    trade = backtesting._enter_trade(pair, row=row, direction='long')
    assert trade is None

    # Stake-amount throwing error
    mocker.patch("freqtrade.wallets.Wallets.get_trade_stake_amount",
                 side_effect=DependencyException)

    trade = backtesting._enter_trade(pair, row=row, direction='long')
    assert trade is None

    backtesting.cleanup()


def test_backtest__get_sell_trade_entry(default_conf, fee, mocker) -> None:
    default_conf['use_sell_signal'] = False
    mocker.patch('freqtrade.exchange.Exchange.get_fee', fee)
    mocker.patch("freqtrade.exchange.Exchange.get_min_pair_stake_amount", return_value=0.00001)
    mocker.patch("freqtrade.exchange.Exchange.get_max_pair_stake_amount", return_value=float('inf'))
    patch_exchange(mocker)
    default_conf['timeframe_detail'] = '1m'
    default_conf['max_open_trades'] = 2
    backtesting = Backtesting(default_conf)
    backtesting._set_strategy(backtesting.strategylist[0])
    pair = 'UNITTEST/BTC'
    row = [
        pd.Timestamp(year=2020, month=1, day=1, hour=4, minute=55, tzinfo=timezone.utc),
        200,  # Open
        201.5,  # High
        195,  # Low
        201,  # Close
        1,  # enter_long
        0,  # exit_long
        0,  # enter_short
        0,  # exit_hsort
        '',  # Long Signal Name
        '',  # Short Signal Name
        '',  # Exit Signal Name
    ]

    trade = backtesting._enter_trade(pair, row=row, direction='long')
    assert isinstance(trade, LocalTrade)

    row_sell = [
        pd.Timestamp(year=2020, month=1, day=1, hour=5, minute=0, tzinfo=timezone.utc),
        200,  # Open
        210.5,  # High
        195,  # Low
        201,  # Close
        0,  # enter_long
        0,  # exit_long
        0,  # enter_short
        0,  # exit_short
        '',  # long Signal Name
        '',  # Short Signal Name
        '',  # Exit Signal Name

    ]
    row_detail = pd.DataFrame(
        [
            [
                pd.Timestamp(year=2020, month=1, day=1, hour=5, minute=0, tzinfo=timezone.utc),
                200, 200.1, 197, 199, 1, 0, 0, 0, '', '', '',
            ], [
                pd.Timestamp(year=2020, month=1, day=1, hour=5, minute=1, tzinfo=timezone.utc),
                199, 199.7, 199, 199.5, 0, 0, 0, 0, '', '', '',
            ], [
                pd.Timestamp(year=2020, month=1, day=1, hour=5, minute=2, tzinfo=timezone.utc),
                199.5, 200.8, 199, 200.9, 0, 0, 0, 0, '', '', '',
            ], [
                pd.Timestamp(year=2020, month=1, day=1, hour=5, minute=3, tzinfo=timezone.utc),
                200.5, 210.5, 193, 210.5, 0, 0, 0, 0, '', '', '',  # ROI sell (?)
            ], [
                pd.Timestamp(year=2020, month=1, day=1, hour=5, minute=4, tzinfo=timezone.utc),
                200, 200.1, 193, 199, 0, 0, 0, 0, '', '', '',
            ],
        ], columns=['date', 'open', 'high', 'low', 'close', 'enter_long', 'exit_long',
                    'enter_short', 'exit_short', 'long_tag', 'short_tag', 'exit_tag']
    )

    # No data available.
    res = backtesting._get_sell_trade_entry(trade, row_sell)
    assert res is not None
    assert res.sell_reason == SellType.ROI.value
    assert res.close_date_utc == datetime(2020, 1, 1, 5, 0, tzinfo=timezone.utc)

    # Enter new trade
    trade = backtesting._enter_trade(pair, row=row, direction='long')
    assert isinstance(trade, LocalTrade)
    # Assign empty ... no result.
    backtesting.detail_data[pair] = pd.DataFrame(
        [], columns=['date', 'open', 'high', 'low', 'close', 'enter_long', 'exit_long',
                     'enter_short', 'exit_short', 'long_tag', 'short_tag', 'exit_tag'])

    res = backtesting._get_sell_trade_entry(trade, row)
    assert res is None

    # Assign backtest-detail data
    backtesting.detail_data[pair] = row_detail

    res = backtesting._get_sell_trade_entry(trade, row_sell)
    assert res is not None
    assert res.sell_reason == SellType.ROI.value
    # Sell at minute 3 (not available above!)
    assert res.close_date_utc == datetime(2020, 1, 1, 5, 3, tzinfo=timezone.utc)
    sell_order = res.select_order('sell', True)
    assert sell_order is not None


def test_backtest_one(default_conf, fee, mocker, testdatadir) -> None:
    default_conf['use_sell_signal'] = False
    mocker.patch('freqtrade.exchange.Exchange.get_fee', fee)
    mocker.patch("freqtrade.exchange.Exchange.get_min_pair_stake_amount", return_value=0.00001)
    mocker.patch("freqtrade.exchange.Exchange.get_max_pair_stake_amount", return_value=float('inf'))
    patch_exchange(mocker)
    backtesting = Backtesting(default_conf)
    backtesting._set_strategy(backtesting.strategylist[0])
    pair = 'UNITTEST/BTC'
    timerange = TimeRange('date', None, 1517227800, 0)
    data = history.load_data(datadir=testdatadir, timeframe='5m', pairs=['UNITTEST/BTC'],
                             timerange=timerange)
    processed = backtesting.strategy.advise_all_indicators(data)
    min_date, max_date = get_timerange(processed)

    result = backtesting.backtest(
        processed=deepcopy(processed),
        start_date=min_date,
        end_date=max_date,
        max_open_trades=10,
        position_stacking=False,
    )
    results = result['results']
    assert not results.empty
    assert len(results) == 2

    expected = pd.DataFrame(
        {'pair': [pair, pair],
         'stake_amount': [0.001, 0.001],
         'amount': [0.00957442, 0.0097064],
         'open_date': pd.to_datetime([Arrow(2018, 1, 29, 18, 40, 0).datetime,
                                      Arrow(2018, 1, 30, 3, 30, 0).datetime], utc=True
                                     ),
         'close_date': pd.to_datetime([Arrow(2018, 1, 29, 22, 35, 0).datetime,
                                       Arrow(2018, 1, 30, 4, 10, 0).datetime], utc=True),
         'open_rate': [0.104445, 0.10302485],
         'close_rate': [0.104969, 0.103541],
         'fee_open': [0.0025, 0.0025],
         'fee_close': [0.0025, 0.0025],
         'trade_duration': [235, 40],
         'profit_ratio': [0.0, 0.0],
         'profit_abs': [0.0, 0.0],
         'sell_reason': [SellType.ROI.value, SellType.ROI.value],
         'initial_stop_loss_abs': [0.0940005, 0.09272236],
         'initial_stop_loss_ratio': [-0.1, -0.1],
         'stop_loss_abs': [0.0940005, 0.09272236],
         'stop_loss_ratio': [-0.1, -0.1],
         'min_rate': [0.10370188, 0.10300000000000001],
         'max_rate': [0.10501, 0.1038888],
         'is_open': [False, False],
         'enter_tag': [None, None],
         "is_short": [False, False],
         })
    pd.testing.assert_frame_equal(results, expected)
    data_pair = processed[pair]
    for _, t in results.iterrows():
        ln = data_pair.loc[data_pair["date"] == t["open_date"]]
        # Check open trade rate alignes to open rate
        assert ln is not None
        assert round(ln.iloc[0]["open"], 6) == round(t["open_rate"], 6)
        # check close trade rate alignes to close rate or is between high and low
        ln = data_pair.loc[data_pair["date"] == t["close_date"]]
        assert (round(ln.iloc[0]["open"], 6) == round(t["close_rate"], 6) or
                round(ln.iloc[0]["low"], 6) < round(
                t["close_rate"], 6) < round(ln.iloc[0]["high"], 6))


def test_backtest_1min_timeframe(default_conf, fee, mocker, testdatadir) -> None:
    default_conf['use_sell_signal'] = False
    mocker.patch('freqtrade.exchange.Exchange.get_fee', fee)
    mocker.patch("freqtrade.exchange.Exchange.get_min_pair_stake_amount", return_value=0.00001)
    mocker.patch("freqtrade.exchange.Exchange.get_max_pair_stake_amount", return_value=float('inf'))
    patch_exchange(mocker)
    backtesting = Backtesting(default_conf)
    backtesting._set_strategy(backtesting.strategylist[0])

    # Run a backtesting for an exiting 1min timeframe
    timerange = TimeRange.parse_timerange('1510688220-1510700340')
    data = history.load_data(datadir=testdatadir, timeframe='1m', pairs=['UNITTEST/BTC'],
                             timerange=timerange)
    processed = backtesting.strategy.advise_all_indicators(data)
    min_date, max_date = get_timerange(processed)
    results = backtesting.backtest(
        processed=processed,
        start_date=min_date,
        end_date=max_date,
        max_open_trades=1,
        position_stacking=False,
    )
    assert not results['results'].empty
    assert len(results['results']) == 1


def test_processed(default_conf, mocker, testdatadir) -> None:
    patch_exchange(mocker)
    backtesting = Backtesting(default_conf)
    backtesting._set_strategy(backtesting.strategylist[0])

    dict_of_tickerrows = load_data_test('raise', testdatadir)
    dataframes = backtesting.strategy.advise_all_indicators(dict_of_tickerrows)
    dataframe = dataframes['UNITTEST/BTC']
    cols = dataframe.columns
    # assert the dataframe got some of the indicator columns
    for col in ['close', 'high', 'low', 'open', 'date',
                'ema10', 'rsi', 'fastd', 'plus_di']:
        assert col in cols


def test_backtest_dataprovider_analyzed_df(default_conf, fee, mocker, testdatadir) -> None:
    default_conf['use_sell_signal'] = False
    mocker.patch('freqtrade.exchange.Exchange.get_fee', fee)
    mocker.patch("freqtrade.exchange.Exchange.get_min_pair_stake_amount", return_value=0.00001)
    patch_exchange(mocker)
    backtesting = Backtesting(default_conf)
    backtesting._set_strategy(backtesting.strategylist[0])
    timerange = TimeRange('date', None, 1517227800, 0)
    data = history.load_data(datadir=testdatadir, timeframe='5m', pairs=['UNITTEST/BTC'],
                             timerange=timerange)
    processed = backtesting.strategy.advise_all_indicators(data)
    min_date, max_date = get_timerange(processed)

    global count
    count = 0

    def tmp_confirm_entry(pair, current_time, **kwargs):
        dp = backtesting.strategy.dp
        df, _ = dp.get_analyzed_dataframe(pair, backtesting.strategy.timeframe)
        current_candle = df.iloc[-1].squeeze()
        assert current_candle['buy'] == 1

        candle_date = timeframe_to_next_date(backtesting.strategy.timeframe, current_candle['date'])
        assert candle_date == current_time
        # These asserts don't properly raise as they are nested,
        # therefore we increment count and assert for that.
        global count
        count = count + 1

    backtesting.strategy.confirm_trade_entry = tmp_confirm_entry
    backtesting.backtest(
        processed=deepcopy(processed),
        start_date=min_date,
        end_date=max_date,
        max_open_trades=10,
        position_stacking=False,
    )
    assert count == 5


def test_backtest_pricecontours_protections(default_conf, fee, mocker, testdatadir) -> None:
    # While this test IS a copy of test_backtest_pricecontours, it's needed to ensure
    # results do not carry-over to the next run, which is not given by using parametrize.
    default_conf['protections'] = [
        {
            "method": "CooldownPeriod",
            "stop_duration": 3,
        }]

    default_conf['enable_protections'] = True
    mocker.patch('freqtrade.exchange.Exchange.get_fee', fee)
    mocker.patch("freqtrade.exchange.Exchange.get_min_pair_stake_amount", return_value=0.00001)
    mocker.patch("freqtrade.exchange.Exchange.get_max_pair_stake_amount", return_value=float('inf'))
    tests = [
        ['sine', 9],
        ['raise', 10],
        ['lower', 0],
        ['sine', 9],
        ['raise', 10],
    ]
    # While buy-signals are unrealistic, running backtesting
    # over and over again should not cause different results
    for [contour, numres] in tests:
        # Debug output for random test failure
        print(f"{contour}, {numres}")
        assert len(simple_backtest(default_conf, contour, mocker, testdatadir)['results']) == numres


@pytest.mark.parametrize('protections,contour,expected', [
    (None, 'sine', 35),
    (None, 'raise', 19),
    (None, 'lower', 0),
    (None, 'sine', 35),
    (None, 'raise', 19),
    ([{"method": "CooldownPeriod", "stop_duration": 3}], 'sine', 9),
    ([{"method": "CooldownPeriod", "stop_duration": 3}], 'raise', 10),
    ([{"method": "CooldownPeriod", "stop_duration": 3}], 'lower', 0),
    ([{"method": "CooldownPeriod", "stop_duration": 3}], 'sine', 9),
    ([{"method": "CooldownPeriod", "stop_duration": 3}], 'raise', 10),
])
def test_backtest_pricecontours(default_conf, fee, mocker, testdatadir,
                                protections, contour, expected) -> None:
    if protections:
        default_conf['protections'] = protections
        default_conf['enable_protections'] = True

    mocker.patch("freqtrade.exchange.Exchange.get_min_pair_stake_amount", return_value=0.00001)
    mocker.patch("freqtrade.exchange.Exchange.get_max_pair_stake_amount", return_value=float('inf'))
    mocker.patch('freqtrade.exchange.Exchange.get_fee', fee)
    # While buy-signals are unrealistic, running backtesting
    # over and over again should not cause different results
    assert len(simple_backtest(default_conf, contour, mocker, testdatadir)['results']) == expected


def test_backtest_clash_buy_sell(mocker, default_conf, testdatadir):
    # Override the default buy trend function in our StrategyTest
    def fun(dataframe=None, pair=None):
        buy_value = 1
        sell_value = 1
        return _trend(dataframe, buy_value, sell_value)

    backtest_conf = _make_backtest_conf(mocker, conf=default_conf, datadir=testdatadir)
    backtesting = Backtesting(default_conf)
    backtesting._set_strategy(backtesting.strategylist[0])
    backtesting.strategy.advise_entry = fun  # Override
    backtesting.strategy.advise_exit = fun  # Override
    result = backtesting.backtest(**backtest_conf)
    assert result['results'].empty


def test_backtest_only_sell(mocker, default_conf, testdatadir):
    # Override the default buy trend function in our StrategyTest
    def fun(dataframe=None, pair=None):
        buy_value = 0
        sell_value = 1
        return _trend(dataframe, buy_value, sell_value)

    backtest_conf = _make_backtest_conf(mocker, conf=default_conf, datadir=testdatadir)
    backtesting = Backtesting(default_conf)
    backtesting._set_strategy(backtesting.strategylist[0])
    backtesting.strategy.advise_entry = fun  # Override
    backtesting.strategy.advise_exit = fun  # Override
    result = backtesting.backtest(**backtest_conf)
    assert result['results'].empty


def test_backtest_alternate_buy_sell(default_conf, fee, mocker, testdatadir):
    mocker.patch("freqtrade.exchange.Exchange.get_min_pair_stake_amount", return_value=0.00001)
    mocker.patch("freqtrade.exchange.Exchange.get_max_pair_stake_amount", return_value=float('inf'))
    mocker.patch('freqtrade.exchange.Exchange.get_fee', fee)
    backtest_conf = _make_backtest_conf(mocker, conf=default_conf,
                                        pair='UNITTEST/BTC', datadir=testdatadir)
    default_conf['timeframe'] = '1m'
    backtesting = Backtesting(default_conf)
    backtesting.required_startup = 0
    backtesting._set_strategy(backtesting.strategylist[0])
    backtesting.strategy.advise_entry = _trend_alternate  # Override
    backtesting.strategy.advise_exit = _trend_alternate  # Override
    result = backtesting.backtest(**backtest_conf)
    # 200 candles in backtest data
    # won't buy on first (shifted by 1)
    # 100 buys signals
    results = result['results']
    assert len(results) == 100
    # Cached data should be 200
    analyzed_df = backtesting.dataprovider.get_analyzed_dataframe('UNITTEST/BTC', '1m')[0]
    assert len(analyzed_df) == 200
    # Expect last candle to be 1 below end date (as the last candle is assumed as "incomplete"
    # during backtesting)
    expected_last_candle_date = backtest_conf['end_date'] - timedelta(minutes=1)
    assert analyzed_df.iloc[-1]['date'].to_pydatetime() == expected_last_candle_date

    # One trade was force-closed at the end
    assert len(results.loc[results['is_open']]) == 0


@pytest.mark.parametrize("pair", ['ADA/BTC', 'LTC/BTC'])
@pytest.mark.parametrize("tres", [0, 20, 30])
def test_backtest_multi_pair(default_conf, fee, mocker, tres, pair, testdatadir):

    def _trend_alternate_hold(dataframe=None, metadata=None):
        """
        Buy every xth candle - sell every other xth -2 (hold on to pairs a bit)
        """
        if metadata['pair'] in ('ETH/BTC', 'LTC/BTC'):
            multi = 20
        else:
            multi = 18
        dataframe['enter_long'] = np.where(dataframe.index % multi == 0, 1, 0)
        dataframe['exit_long'] = np.where((dataframe.index + multi - 2) % multi == 0, 1, 0)
        dataframe['enter_short'] = 0
        dataframe['exit_short'] = 0
        return dataframe

    mocker.patch("freqtrade.exchange.Exchange.get_min_pair_stake_amount", return_value=0.00001)
    mocker.patch("freqtrade.exchange.Exchange.get_max_pair_stake_amount", return_value=float('inf'))
    mocker.patch('freqtrade.exchange.Exchange.get_fee', fee)
    patch_exchange(mocker)

    pairs = ['ADA/BTC', 'DASH/BTC', 'ETH/BTC', 'LTC/BTC', 'NXT/BTC']
    data = history.load_data(datadir=testdatadir, timeframe='5m', pairs=pairs)
    # Only use 500 lines to increase performance
    data = trim_dictlist(data, -500)

    # Remove data for one pair from the beginning of the data
    if tres > 0:
        data[pair] = data[pair][tres:].reset_index()
    default_conf['timeframe'] = '5m'

    backtesting = Backtesting(default_conf)
    backtesting._set_strategy(backtesting.strategylist[0])
    backtesting.strategy.advise_entry = _trend_alternate_hold  # Override
    backtesting.strategy.advise_exit = _trend_alternate_hold  # Override

    processed = backtesting.strategy.advise_all_indicators(data)
    min_date, max_date = get_timerange(processed)
    backtest_conf = {
        'processed': deepcopy(processed),
        'start_date': min_date,
        'end_date': max_date,
        'max_open_trades': 3,
        'position_stacking': False,
    }

    results = backtesting.backtest(**backtest_conf)

    # Make sure we have parallel trades
    assert len(evaluate_result_multi(results['results'], '5m', 2)) > 0
    # make sure we don't have trades with more than configured max_open_trades
    assert len(evaluate_result_multi(results['results'], '5m', 3)) == 0

    # Cached data correctly removed amounts
    offset = 1 if tres == 0 else 0
    removed_candles = len(data[pair]) - offset - backtesting.strategy.startup_candle_count
    assert len(backtesting.dataprovider.get_analyzed_dataframe(pair, '5m')[0]) == removed_candles
    assert len(
        backtesting.dataprovider.get_analyzed_dataframe('NXT/BTC', '5m')[0]
    ) == len(data['NXT/BTC']) - 1 - backtesting.strategy.startup_candle_count

    backtest_conf = {
        'processed': deepcopy(processed),
        'start_date': min_date,
        'end_date': max_date,
        'max_open_trades': 1,
        'position_stacking': False,
    }
    results = backtesting.backtest(**backtest_conf)
    assert len(evaluate_result_multi(results['results'], '5m', 1)) == 0


def test_backtest_start_timerange(default_conf, mocker, caplog, testdatadir):

    patch_exchange(mocker)
    mocker.patch('freqtrade.optimize.backtesting.Backtesting.backtest')
    mocker.patch('freqtrade.optimize.backtesting.generate_backtest_stats')
    mocker.patch('freqtrade.optimize.backtesting.show_backtest_results')
    mocker.patch('freqtrade.plugins.pairlistmanager.PairListManager.whitelist',
                 PropertyMock(return_value=['UNITTEST/BTC']))
    patched_configuration_load_config_file(mocker, default_conf)

    args = [
        'backtesting',
        '--config', 'config.json',
        '--strategy', CURRENT_TEST_STRATEGY,
        '--datadir', str(testdatadir),
        '--timeframe', '1m',
        '--timerange', '1510694220-1510700340',
        '--enable-position-stacking',
        '--disable-max-market-positions'
    ]
    args = get_args(args)
    start_backtesting(args)
    # check the logs, that will contain the backtest result
    exists = [
        'Parameter -i/--timeframe detected ... Using timeframe: 1m ...',
        'Ignoring max_open_trades (--disable-max-market-positions was used) ...',
        'Parameter --timerange detected: 1510694220-1510700340 ...',
        f'Using data directory: {testdatadir} ...',
        'Loading data from 2017-11-14 20:57:00 '
        'up to 2017-11-14 22:58:00 (0 days).',
        'Backtesting with data from 2017-11-14 21:17:00 '
        'up to 2017-11-14 22:58:00 (0 days).',
        'Parameter --enable-position-stacking detected ...'
    ]

    for line in exists:
        assert log_has(line, caplog)


@pytest.mark.filterwarnings("ignore:deprecated")
def test_backtest_start_multi_strat(default_conf, mocker, caplog, testdatadir):

    default_conf.update({
        "use_sell_signal": True,
        "sell_profit_only": False,
        "sell_profit_offset": 0.0,
        "ignore_roi_if_buy_signal": False,
    })
    patch_exchange(mocker)
    backtestmock = MagicMock(return_value={
        'results': pd.DataFrame(columns=BT_DATA_COLUMNS),
        'config': default_conf,
        'locks': [],
        'rejected_signals': 20,
        'timedout_entry_orders': 0,
        'timedout_exit_orders': 0,
        'final_balance': 1000,
    })
    mocker.patch('freqtrade.plugins.pairlistmanager.PairListManager.whitelist',
                 PropertyMock(return_value=['UNITTEST/BTC']))
    mocker.patch('freqtrade.optimize.backtesting.Backtesting.backtest', backtestmock)
    text_table_mock = MagicMock()
    sell_reason_mock = MagicMock()
    strattable_mock = MagicMock()
    strat_summary = MagicMock()

    mocker.patch.multiple('freqtrade.optimize.optimize_reports',
                          text_table_bt_results=text_table_mock,
                          text_table_strategy=strattable_mock,
                          generate_pair_metrics=MagicMock(),
                          generate_sell_reason_stats=sell_reason_mock,
                          generate_strategy_comparison=strat_summary,
                          generate_daily_stats=MagicMock(),
                          )
    patched_configuration_load_config_file(mocker, default_conf)

    args = [
        'backtesting',
        '--config', 'config.json',
        '--datadir', str(testdatadir),
        '--strategy-path', str(Path(__file__).parents[1] / 'strategy/strats'),
        '--timeframe', '1m',
        '--timerange', '1510694220-1510700340',
        '--enable-position-stacking',
        '--disable-max-market-positions',
        '--strategy-list',
        CURRENT_TEST_STRATEGY,
        'TestStrategyLegacyV1',
    ]
    args = get_args(args)
    start_backtesting(args)
    # 2 backtests, 4 tables
    assert backtestmock.call_count == 2
    assert text_table_mock.call_count == 4
    assert strattable_mock.call_count == 1
    assert sell_reason_mock.call_count == 2
    assert strat_summary.call_count == 1

    # check the logs, that will contain the backtest result
    exists = [
        'Parameter -i/--timeframe detected ... Using timeframe: 1m ...',
        'Ignoring max_open_trades (--disable-max-market-positions was used) ...',
        'Parameter --timerange detected: 1510694220-1510700340 ...',
        f'Using data directory: {testdatadir} ...',
        'Loading data from 2017-11-14 20:57:00 '
        'up to 2017-11-14 22:58:00 (0 days).',
        'Backtesting with data from 2017-11-14 21:17:00 '
        'up to 2017-11-14 22:58:00 (0 days).',
        'Parameter --enable-position-stacking detected ...',
        f'Running backtesting for Strategy {CURRENT_TEST_STRATEGY}',
        'Running backtesting for Strategy TestStrategyLegacyV1',
    ]

    for line in exists:
        assert log_has(line, caplog)


@pytest.mark.filterwarnings("ignore:deprecated")
def test_backtest_start_multi_strat_nomock(default_conf, mocker, caplog, testdatadir, capsys):
    default_conf.update({
        "use_sell_signal": True,
        "sell_profit_only": False,
        "sell_profit_offset": 0.0,
        "ignore_roi_if_buy_signal": False,
    })
    patch_exchange(mocker)
    result1 = pd.DataFrame({'pair': ['XRP/BTC', 'LTC/BTC'],
                            'profit_ratio': [0.0, 0.0],
                            'profit_abs': [0.0, 0.0],
                            'open_date': pd.to_datetime(['2018-01-29 18:40:00',
                                                         '2018-01-30 03:30:00', ], utc=True
                                                        ),
                            'close_date': pd.to_datetime(['2018-01-29 20:45:00',
                                                          '2018-01-30 05:35:00', ], utc=True),
                            'trade_duration': [235, 40],
                            'is_open': [False, False],
                            'stake_amount': [0.01, 0.01],
                            'open_rate': [0.104445, 0.10302485],
                            'close_rate': [0.104969, 0.103541],
                            "is_short": [False, False],

                            'sell_reason': [SellType.ROI, SellType.ROI]
                            })
    result2 = pd.DataFrame({'pair': ['XRP/BTC', 'LTC/BTC', 'ETH/BTC'],
                            'profit_ratio': [0.03, 0.01, 0.1],
                            'profit_abs': [0.01, 0.02, 0.2],
                            'open_date': pd.to_datetime(['2018-01-29 18:40:00',
                                                         '2018-01-30 03:30:00',
                                                         '2018-01-30 05:30:00'], utc=True
                                                        ),
                            'close_date': pd.to_datetime(['2018-01-29 20:45:00',
                                                          '2018-01-30 05:35:00',
                                                          '2018-01-30 08:30:00'], utc=True),
                            'trade_duration': [47, 40, 20],
                            'is_open': [False, False, False],
                            'stake_amount': [0.01, 0.01, 0.01],
                            'open_rate': [0.104445, 0.10302485, 0.122541],
                            'close_rate': [0.104969, 0.103541, 0.123541],
                            "is_short": [False, False, False],
                            'sell_reason': [SellType.ROI, SellType.ROI, SellType.STOP_LOSS]
                            })
    backtestmock = MagicMock(side_effect=[
        {
            'results': result1,
            'config': default_conf,
            'locks': [],
            'rejected_signals': 20,
            'timedout_entry_orders': 0,
            'timedout_exit_orders': 0,
            'final_balance': 1000,
        },
        {
            'results': result2,
            'config': default_conf,
            'locks': [],
            'rejected_signals': 20,
            'timedout_entry_orders': 0,
            'timedout_exit_orders': 0,
            'final_balance': 1000,
        }
    ])
    mocker.patch('freqtrade.plugins.pairlistmanager.PairListManager.whitelist',
                 PropertyMock(return_value=['UNITTEST/BTC']))
    mocker.patch('freqtrade.optimize.backtesting.Backtesting.backtest', backtestmock)

    patched_configuration_load_config_file(mocker, default_conf)

    args = [
        'backtesting',
        '--config', 'config.json',
        '--datadir', str(testdatadir),
        '--strategy-path', str(Path(__file__).parents[1] / 'strategy/strats'),
        '--timeframe', '1m',
        '--timerange', '1510694220-1510700340',
        '--enable-position-stacking',
        '--disable-max-market-positions',
        '--breakdown', 'day',
        '--strategy-list',
        CURRENT_TEST_STRATEGY,
        'TestStrategyLegacyV1',
    ]
    args = get_args(args)
    start_backtesting(args)

    # check the logs, that will contain the backtest result
    exists = [
        'Parameter -i/--timeframe detected ... Using timeframe: 1m ...',
        'Ignoring max_open_trades (--disable-max-market-positions was used) ...',
        'Parameter --timerange detected: 1510694220-1510700340 ...',
        f'Using data directory: {testdatadir} ...',
        'Loading data from 2017-11-14 20:57:00 '
        'up to 2017-11-14 22:58:00 (0 days).',
        'Backtesting with data from 2017-11-14 21:17:00 '
        'up to 2017-11-14 22:58:00 (0 days).',
        'Parameter --enable-position-stacking detected ...',
        f'Running backtesting for Strategy {CURRENT_TEST_STRATEGY}',
        'Running backtesting for Strategy TestStrategyLegacyV1',
    ]

    for line in exists:
        assert log_has(line, caplog)

    captured = capsys.readouterr()
    assert 'BACKTESTING REPORT' in captured.out
    assert 'SELL REASON STATS' in captured.out
    assert 'DAY BREAKDOWN' in captured.out
    assert 'LEFT OPEN TRADES REPORT' in captured.out
    assert '2017-11-14 21:17:00 -> 2017-11-14 22:58:00 | Max open trades : 1' in captured.out
    assert 'STRATEGY SUMMARY' in captured.out


@pytest.mark.filterwarnings("ignore:deprecated")
def test_backtest_start_nomock_futures(default_conf_usdt, mocker,
                                       caplog, testdatadir, capsys):
    # Tests detail-data loading
    default_conf_usdt.update({
        "trading_mode": "futures",
        "margin_mode": "isolated",
        "use_sell_signal": True,
        "sell_profit_only": False,
        "sell_profit_offset": 0.0,
        "ignore_roi_if_buy_signal": False,
        "strategy": CURRENT_TEST_STRATEGY,
    })
    patch_exchange(mocker)
    result1 = pd.DataFrame({'pair': ['XRP/USDT', 'XRP/USDT'],
                            'profit_ratio': [0.0, 0.0],
                            'profit_abs': [0.0, 0.0],
                            'open_date': pd.to_datetime(['2021-11-18 18:00:00',
                                                         '2021-11-18 03:00:00', ], utc=True
                                                        ),
                            'close_date': pd.to_datetime(['2021-11-18 20:00:00',
                                                          '2021-11-18 05:00:00', ], utc=True),
                            'trade_duration': [235, 40],
                            'is_open': [False, False],
                            'is_short': [False, False],
                            'stake_amount': [0.01, 0.01],
                            'open_rate': [0.104445, 0.10302485],
                            'close_rate': [0.104969, 0.103541],
                            'sell_reason': [SellType.ROI, SellType.ROI]
                            })
    result2 = pd.DataFrame({'pair': ['XRP/USDT', 'XRP/USDT', 'XRP/USDT'],
                            'profit_ratio': [0.03, 0.01, 0.1],
                            'profit_abs': [0.01, 0.02, 0.2],
                            'open_date': pd.to_datetime(['2021-11-19 18:00:00',
                                                         '2021-11-19 03:00:00',
                                                         '2021-11-19 05:00:00'], utc=True
                                                        ),
                            'close_date': pd.to_datetime(['2021-11-19 20:00:00',
                                                          '2021-11-19 05:00:00',
                                                          '2021-11-19 08:00:00'], utc=True),
                            'trade_duration': [47, 40, 20],
                            'is_open': [False, False, False],
                            'is_short': [False, False, False],
                            'stake_amount': [0.01, 0.01, 0.01],
                            'open_rate': [0.104445, 0.10302485, 0.122541],
                            'close_rate': [0.104969, 0.103541, 0.123541],
                            'sell_reason': [SellType.ROI, SellType.ROI, SellType.STOP_LOSS]
                            })
    backtestmock = MagicMock(side_effect=[
        {
            'results': result1,
            'config': default_conf_usdt,
            'locks': [],
            'rejected_signals': 20,
            'final_balance': 1000,
        },
        {
            'results': result2,
            'config': default_conf_usdt,
            'locks': [],
            'rejected_signals': 20,
            'final_balance': 1000,
        }
    ])
    mocker.patch('freqtrade.plugins.pairlistmanager.PairListManager.whitelist',
                 PropertyMock(return_value=['XRP/USDT']))
    mocker.patch('freqtrade.optimize.backtesting.Backtesting.backtest', backtestmock)

    patched_configuration_load_config_file(mocker, default_conf_usdt)

    args = [
        'backtesting',
        '--config', 'config.json',
        '--datadir', str(testdatadir),
        '--strategy-path', str(Path(__file__).parents[1] / 'strategy/strats'),
        '--timeframe', '1h',
    ]
    args = get_args(args)
    start_backtesting(args)

    # check the logs, that will contain the backtest result
    exists = [
        'Parameter -i/--timeframe detected ... Using timeframe: 1h ...',
        f'Using data directory: {testdatadir} ...',
        'Loading data from 2021-11-17 01:00:00 '
        'up to 2021-11-21 03:00:00 (4 days).',
        'Backtesting with data from 2021-11-17 21:00:00 '
        'up to 2021-11-21 03:00:00 (3 days).',
        'XRP/USDT, funding_rate, 8h, data starts at 2021-11-18 00:00:00',
        'XRP/USDT, mark, 8h, data starts at 2021-11-18 00:00:00',
        f'Running backtesting for Strategy {CURRENT_TEST_STRATEGY}',
    ]

    for line in exists:
        assert log_has(line, caplog)

    captured = capsys.readouterr()
    assert 'BACKTESTING REPORT' in captured.out
    assert 'SELL REASON STATS' in captured.out
    assert 'LEFT OPEN TRADES REPORT' in captured.out


@pytest.mark.filterwarnings("ignore:deprecated")
def test_backtest_start_multi_strat_nomock_detail(default_conf, mocker,
                                                  caplog, testdatadir, capsys):
    # Tests detail-data loading
    default_conf.update({
        "use_sell_signal": True,
        "sell_profit_only": False,
        "sell_profit_offset": 0.0,
        "ignore_roi_if_buy_signal": False,
    })
    patch_exchange(mocker)
    result1 = pd.DataFrame({'pair': ['XRP/BTC', 'LTC/BTC'],
                            'profit_ratio': [0.0, 0.0],
                            'profit_abs': [0.0, 0.0],
                            'open_date': pd.to_datetime(['2018-01-29 18:40:00',
                                                         '2018-01-30 03:30:00', ], utc=True
                                                        ),
                            'close_date': pd.to_datetime(['2018-01-29 20:45:00',
                                                          '2018-01-30 05:35:00', ], utc=True),
                            'trade_duration': [235, 40],
                            'is_open': [False, False],
                            'is_short': [False, False],
                            'stake_amount': [0.01, 0.01],
                            'open_rate': [0.104445, 0.10302485],
                            'close_rate': [0.104969, 0.103541],
                            'sell_reason': [SellType.ROI, SellType.ROI]
                            })
    result2 = pd.DataFrame({'pair': ['XRP/BTC', 'LTC/BTC', 'ETH/BTC'],
                            'profit_ratio': [0.03, 0.01, 0.1],
                            'profit_abs': [0.01, 0.02, 0.2],
                            'open_date': pd.to_datetime(['2018-01-29 18:40:00',
                                                         '2018-01-30 03:30:00',
                                                         '2018-01-30 05:30:00'], utc=True
                                                        ),
                            'close_date': pd.to_datetime(['2018-01-29 20:45:00',
                                                          '2018-01-30 05:35:00',
                                                          '2018-01-30 08:30:00'], utc=True),
                            'trade_duration': [47, 40, 20],
                            'is_open': [False, False, False],
                            'is_short': [False, False, False],
                            'stake_amount': [0.01, 0.01, 0.01],
                            'open_rate': [0.104445, 0.10302485, 0.122541],
                            'close_rate': [0.104969, 0.103541, 0.123541],
                            'sell_reason': [SellType.ROI, SellType.ROI, SellType.STOP_LOSS]
                            })
    backtestmock = MagicMock(side_effect=[
        {
            'results': result1,
            'config': default_conf,
            'locks': [],
            'rejected_signals': 20,
            'timedout_entry_orders': 0,
            'timedout_exit_orders': 0,
            'final_balance': 1000,
        },
        {
            'results': result2,
            'config': default_conf,
            'locks': [],
            'rejected_signals': 20,
            'timedout_entry_orders': 0,
            'timedout_exit_orders': 0,
            'final_balance': 1000,
        }
    ])
    mocker.patch('freqtrade.plugins.pairlistmanager.PairListManager.whitelist',
                 PropertyMock(return_value=['XRP/ETH']))
    mocker.patch('freqtrade.optimize.backtesting.Backtesting.backtest', backtestmock)

    patched_configuration_load_config_file(mocker, default_conf)

    args = [
        'backtesting',
        '--config', 'config.json',
        '--datadir', str(testdatadir),
        '--strategy-path', str(Path(__file__).parents[1] / 'strategy/strats'),
        '--timeframe', '5m',
        '--timeframe-detail', '1m',
        '--strategy-list',
        CURRENT_TEST_STRATEGY
    ]
    args = get_args(args)
    start_backtesting(args)

    # check the logs, that will contain the backtest result
    exists = [
        'Parameter -i/--timeframe detected ... Using timeframe: 5m ...',
        'Parameter --timeframe-detail detected, using 1m for intra-candle backtesting ...',
        f'Using data directory: {testdatadir} ...',
        'Loading data from 2019-10-11 00:00:00 '
        'up to 2019-10-13 11:10:00 (2 days).',
        'Backtesting with data from 2019-10-11 01:40:00 '
        'up to 2019-10-13 11:10:00 (2 days).',
        f'Running backtesting for Strategy {CURRENT_TEST_STRATEGY}',
    ]

    for line in exists:
        assert log_has(line, caplog)

    captured = capsys.readouterr()
    assert 'BACKTESTING REPORT' in captured.out
    assert 'SELL REASON STATS' in captured.out
    assert 'LEFT OPEN TRADES REPORT' in captured.out


@pytest.mark.filterwarnings("ignore:deprecated")
@pytest.mark.parametrize('run_id', ['2', 'changed'])
@pytest.mark.parametrize('start_delta', [{'days': 0}, {'days': 1}, {'weeks': 1}, {'weeks': 4}])
@pytest.mark.parametrize('cache', constants.BACKTEST_CACHE_AGE)
def test_backtest_start_multi_strat_caching(default_conf, mocker, caplog, testdatadir, run_id,
                                            start_delta, cache):
    default_conf.update({
        "use_sell_signal": True,
        "sell_profit_only": False,
        "sell_profit_offset": 0.0,
        "ignore_roi_if_buy_signal": False,
    })
    patch_exchange(mocker)
    backtestmock = MagicMock(return_value={
        'results': pd.DataFrame(columns=BT_DATA_COLUMNS),
        'config': default_conf,
        'locks': [],
        'rejected_signals': 20,
        'timedout_entry_orders': 0,
        'timedout_exit_orders': 0,
        'final_balance': 1000,
    })
    mocker.patch('freqtrade.plugins.pairlistmanager.PairListManager.whitelist',
                 PropertyMock(return_value=['UNITTEST/BTC']))
    mocker.patch('freqtrade.optimize.backtesting.Backtesting.backtest', backtestmock)
    mocker.patch('freqtrade.optimize.backtesting.show_backtest_results', MagicMock())

    now = min_backtest_date = datetime.now(tz=timezone.utc)
    start_time = now - timedelta(**start_delta) + timedelta(hours=1)
    if cache == 'none':
        min_backtest_date = now + timedelta(days=1)
    elif cache == 'day':
        min_backtest_date = now - timedelta(days=1)
    elif cache == 'week':
        min_backtest_date = now - timedelta(weeks=1)
    elif cache == 'month':
        min_backtest_date = now - timedelta(weeks=4)
    load_backtest_metadata = MagicMock(return_value={
        'StrategyTestV2': {'run_id': '1', 'backtest_start_time': now.timestamp()},
        'TestStrategyLegacyV1': {'run_id': run_id, 'backtest_start_time': start_time.timestamp()}
    })
    load_backtest_stats = MagicMock(side_effect=[
        {
            'metadata': {'StrategyTestV2': {'run_id': '1'}},
            'strategy': {'StrategyTestV2': {}},
            'strategy_comparison': [{'key': 'StrategyTestV2'}]
        },
        {
            'metadata': {'TestStrategyLegacyV1': {'run_id': '2'}},
            'strategy': {'TestStrategyLegacyV1': {}},
            'strategy_comparison': [{'key': 'TestStrategyLegacyV1'}]
        }
    ])
    mocker.patch('pathlib.Path.glob', return_value=[
        Path(datetime.strftime(datetime.now(), 'backtest-result-%Y-%m-%d_%H-%M-%S.json'))])
    mocker.patch.multiple('freqtrade.data.btanalysis',
                          load_backtest_metadata=load_backtest_metadata,
                          load_backtest_stats=load_backtest_stats)
    mocker.patch('freqtrade.optimize.backtesting.get_strategy_run_id', side_effect=['1', '2', '2'])

    patched_configuration_load_config_file(mocker, default_conf)

    args = [
        'backtesting',
        '--config', 'config.json',
        '--datadir', str(testdatadir),
        '--strategy-path', str(Path(__file__).parents[1] / 'strategy/strats'),
        '--timeframe', '1m',
        '--timerange', '1510694220-1510700340',
        '--enable-position-stacking',
        '--disable-max-market-positions',
        '--cache', cache,
        '--strategy-list',
        'StrategyTestV2',
        'TestStrategyLegacyV1',
    ]
    args = get_args(args)
    start_backtesting(args)

    # check the logs, that will contain the backtest result
    exists = [
        'Parameter -i/--timeframe detected ... Using timeframe: 1m ...',
        'Parameter --timerange detected: 1510694220-1510700340 ...',
        f'Using data directory: {testdatadir} ...',
        'Loading data from 2017-11-14 20:57:00 '
        'up to 2017-11-14 22:58:00 (0 days).',
        'Parameter --enable-position-stacking detected ...',
    ]

    for line in exists:
        assert log_has(line, caplog)

    if cache == 'none':
        assert backtestmock.call_count == 2
        exists = [
            'Running backtesting for Strategy StrategyTestV2',
            'Running backtesting for Strategy TestStrategyLegacyV1',
            'Ignoring max_open_trades (--disable-max-market-positions was used) ...',
            'Backtesting with data from 2017-11-14 21:17:00 up to 2017-11-14 22:58:00 (0 days).',
        ]
    elif run_id == '2' and min_backtest_date < start_time:
        assert backtestmock.call_count == 0
        exists = [
            'Reusing result of previous backtest for StrategyTestV2',
            'Reusing result of previous backtest for TestStrategyLegacyV1',
        ]
    else:
        exists = [
            'Reusing result of previous backtest for StrategyTestV2',
            'Running backtesting for Strategy TestStrategyLegacyV1',
            'Ignoring max_open_trades (--disable-max-market-positions was used) ...',
            'Backtesting with data from 2017-11-14 21:17:00 up to 2017-11-14 22:58:00 (0 days).',
        ]
        assert backtestmock.call_count == 1

    for line in exists:
        assert log_has(line, caplog)


def test_get_strategy_run_id(default_conf_usdt):
    default_conf_usdt.update({
        'strategy': 'StrategyTestV2',
        'max_open_trades': float('inf')
    })
    strategy = StrategyResolver.load_strategy(default_conf_usdt)
    x = get_strategy_run_id(strategy)
    assert isinstance(x, str)<|MERGE_RESOLUTION|>--- conflicted
+++ resolved
@@ -525,24 +525,16 @@
     # Fake 2 trades, so there's not enough amount for the next trade left.
     LocalTrade.trades_open.append(trade)
     LocalTrade.trades_open.append(trade)
-<<<<<<< HEAD
+    backtesting.wallets.update()
     trade = backtesting._enter_trade(pair, row=row, direction='long')
-=======
-    backtesting.wallets.update()
-    trade = backtesting._enter_trade(pair, row=row)
->>>>>>> 6a591038
     assert trade is None
     LocalTrade.trades_open.pop()
     trade = backtesting._enter_trade(pair, row=row, direction='long')
     assert trade is not None
 
     backtesting.strategy.custom_stake_amount = lambda **kwargs: 123.5
-<<<<<<< HEAD
+    backtesting.wallets.update()
     trade = backtesting._enter_trade(pair, row=row, direction='long')
-=======
-    backtesting.wallets.update()
-    trade = backtesting._enter_trade(pair, row=row)
->>>>>>> 6a591038
     assert trade
     assert trade.stake_amount == 123.5
 
@@ -786,6 +778,7 @@
     default_conf['use_sell_signal'] = False
     mocker.patch('freqtrade.exchange.Exchange.get_fee', fee)
     mocker.patch("freqtrade.exchange.Exchange.get_min_pair_stake_amount", return_value=0.00001)
+    mocker.patch("freqtrade.exchange.Exchange.get_max_pair_stake_amount", return_value=100000)
     patch_exchange(mocker)
     backtesting = Backtesting(default_conf)
     backtesting._set_strategy(backtesting.strategylist[0])
@@ -802,7 +795,7 @@
         dp = backtesting.strategy.dp
         df, _ = dp.get_analyzed_dataframe(pair, backtesting.strategy.timeframe)
         current_candle = df.iloc[-1].squeeze()
-        assert current_candle['buy'] == 1
+        assert current_candle['enter_long'] == 1
 
         candle_date = timeframe_to_next_date(backtesting.strategy.timeframe, current_candle['date'])
         assert candle_date == current_time
@@ -1297,6 +1290,8 @@
             'config': default_conf_usdt,
             'locks': [],
             'rejected_signals': 20,
+            'timedout_entry_orders': 0,
+            'timedout_exit_orders': 0,
             'final_balance': 1000,
         },
         {
@@ -1304,6 +1299,8 @@
             'config': default_conf_usdt,
             'locks': [],
             'rejected_signals': 20,
+            'timedout_entry_orders': 0,
+            'timedout_exit_orders': 0,
             'final_balance': 1000,
         }
     ])
