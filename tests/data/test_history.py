--- conflicted
+++ resolved
@@ -373,101 +373,6 @@
     )
 
 
-<<<<<<< HEAD
-=======
-def test_trim_tickerlist(testdatadir) -> None:
-    file = testdatadir / 'UNITTEST_BTC-1m.json'
-    with open(file) as data_file:
-        ticker_list = json.load(data_file)
-    ticker_list_len = len(ticker_list)
-
-    # Test the pattern ^(\d{8})-(\d{8})$
-    # This pattern extract a window between the dates
-    timerange = TimeRange('date', 'date', ticker_list[5][0] / 1000, ticker_list[10][0] / 1000 - 1)
-    ticker = trim_tickerlist(ticker_list, timerange)
-    ticker_len = len(ticker)
-
-    assert ticker_len == 5
-    assert ticker_list[0] is not ticker[0]  # The first element should be different
-    assert ticker_list[5] is ticker[0]  # The list starts at the index 5
-    assert ticker_list[9] is ticker[-1]  # The list ends at the index 9 (5 elements)
-
-    # Test the pattern ^-(\d{8})$
-    # This pattern extracts elements from the start to the date
-    timerange = TimeRange(None, 'date', 0, ticker_list[10][0] / 1000 - 1)
-    ticker = trim_tickerlist(ticker_list, timerange)
-    ticker_len = len(ticker)
-
-    assert ticker_len == 10
-    assert ticker_list[0] is ticker[0]  # The start of the list is included
-    assert ticker_list[9] is ticker[-1]  # The element 10 is not included
-
-    # Test the pattern ^(\d{8})-$
-    # This pattern extracts elements from the date to now
-    timerange = TimeRange('date', None, ticker_list[10][0] / 1000 - 1, 0)
-    ticker = trim_tickerlist(ticker_list, timerange)
-    ticker_len = len(ticker)
-
-    assert ticker_len == ticker_list_len - 10
-    assert ticker_list[10] is ticker[0]  # The first element is element #10
-    assert ticker_list[-1] is ticker[-1]  # The last element is the same
-
-    # Test a wrong pattern
-    # This pattern must return the list unchanged
-    timerange = TimeRange(None, None, 0, 5)
-    ticker = trim_tickerlist(ticker_list, timerange)
-    ticker_len = len(ticker)
-
-    assert ticker_list_len == ticker_len
-
-    # passing empty list
-    timerange = TimeRange(None, None, 0, 5)
-    ticker = trim_tickerlist([], timerange)
-    assert 0 == len(ticker)
-    assert not ticker
-
-
-def test_trim_dataframe(testdatadir) -> None:
-    data = load_data(
-        datadir=testdatadir,
-        timeframe='1m',
-        pairs=['UNITTEST/BTC']
-    )['UNITTEST/BTC']
-    min_date = int(data.iloc[0]['date'].timestamp())
-    max_date = int(data.iloc[-1]['date'].timestamp())
-    data_modify = data.copy()
-
-    # Remove first 30 minutes (1800 s)
-    tr = TimeRange('date', None, min_date + 1800, 0)
-    data_modify = trim_dataframe(data_modify, tr)
-    assert not data_modify.equals(data)
-    assert len(data_modify) < len(data)
-    assert len(data_modify) == len(data) - 30
-    assert all(data_modify.iloc[-1] == data.iloc[-1])
-    assert all(data_modify.iloc[0] == data.iloc[30])
-
-    data_modify = data.copy()
-    # Remove last 30 minutes (1800 s)
-    tr = TimeRange(None, 'date', 0, max_date - 1800)
-    data_modify = trim_dataframe(data_modify, tr)
-    assert not data_modify.equals(data)
-    assert len(data_modify) < len(data)
-    assert len(data_modify) == len(data) - 30
-    assert all(data_modify.iloc[0] == data.iloc[0])
-    assert all(data_modify.iloc[-1] == data.iloc[-31])
-
-    data_modify = data.copy()
-    # Remove first 25 and last 30 minutes (1800 s)
-    tr = TimeRange('date', 'date', min_date + 1500, max_date - 1800)
-    data_modify = trim_dataframe(data_modify, tr)
-    assert not data_modify.equals(data)
-    assert len(data_modify) < len(data)
-    assert len(data_modify) == len(data) - 55
-    # first row matches 25th original row
-    assert all(data_modify.iloc[0] == data.iloc[25])
-
-
->>>>>>> 7b9bd70d
 def test_file_dump_json_tofile(testdatadir) -> None:
     file = testdatadir / 'test_{id}.json'.format(id=str(uuid.uuid4()))
     data = {'bar': 'foo'}
